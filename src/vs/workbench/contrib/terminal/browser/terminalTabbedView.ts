--- conflicted
+++ resolved
@@ -132,14 +132,7 @@
 
 		this._attachEventListeners(parentElement, this._terminalContainer);
 
-<<<<<<< HEAD
 		this._splitView = new SplitView(parentElement, { orientation: Orientation.HORIZONTAL, proportionalLayout: false });
-=======
-		this._splitView = new SplitView(parentElement, {
-			orientation: Orientation.HORIZONTAL,
-			proportionalLayout: false
-		});
->>>>>>> 58faca75
 
 		this._setupSplitView();
 	}
@@ -179,10 +172,7 @@
 			minimumSize: 40,
 			maximumSize: Number.POSITIVE_INFINITY,
 			onDidChange: () => Disposable.None,
-<<<<<<< HEAD
-=======
 			priority: LayoutPriority.Low
->>>>>>> 58faca75
 		}, Sizing.Distribute, this._tabTreeIndex);
 		this._createButton();
 	}
