{
  "name": "git",
  "displayName": "%displayName%",
  "description": "%description%",
  "publisher": "vscode",
  "license": "MIT",
  "version": "1.0.0",
  "engines": {
    "vscode": "^1.5.0"
  },
  "aiKey": "AIF-d9b70cd4-b9f9-4d70-929b-a071c400b217",
  "enableProposedApi": true,
  "categories": [
    "Other"
  ],
  "activationEvents": [
    "*"
  ],
  "main": "./out/main",
  "icon": "resources/icons/git.png",
  "scripts": {
    "compile": "gulp compile-extension:git",
    "watch": "gulp watch-extension:git",
    "update-grammar": "node ./build/update-grammars.js",
    "test": "mocha"
  },
  "contributes": {
    "commands": [
      {
        "command": "git.setLogLevel",
        "title": "%command.setLogLevel%",
        "category": "Git"
      },
      {
        "command": "git.clone",
        "title": "%command.clone%",
        "category": "Git"
      },
      {
        "command": "git.init",
        "title": "%command.init%",
        "category": "Git",
        "icon": "$(add)"
      },
      {
        "command": "git.openRepository",
        "title": "%command.openRepository%",
        "category": "Git"
      },
      {
        "command": "git.close",
        "title": "%command.close%",
        "category": "Git"
      },
      {
        "command": "git.refresh",
        "title": "%command.refresh%",
        "category": "Git",
        "icon": "$(refresh)"
      },
      {
        "command": "git.openChange",
        "title": "%command.openChange%",
        "category": "Git",
        "icon": "$(compare-changes)"
      },
      {
        "command": "git.openFile",
        "title": "%command.openFile%",
        "category": "Git",
        "icon": "$(go-to-file)"
      },
      {
        "command": "git.openFile2",
        "title": "%command.openFile%",
        "category": "Git",
        "icon": "$(go-to-file)"
      },
      {
        "command": "git.openHEADFile",
        "title": "%command.openHEADFile%",
        "category": "Git"
      },
      {
        "command": "git.stage",
        "title": "%command.stage%",
        "category": "Git",
        "icon": "$(add)"
      },
      {
        "command": "git.stageAll",
        "title": "%command.stageAll%",
        "category": "Git",
        "icon": "$(add)"
      },
      {
        "command": "git.stageAllTracked",
        "title": "%command.stageAllTracked%",
        "category": "Git",
        "icon": "$(add)"
      },
      {
        "command": "git.stageAllUntracked",
        "title": "%command.stageAllUntracked%",
        "category": "Git",
        "icon": "$(add)"
      },
      {
        "command": "git.stageSelectedRanges",
        "title": "%command.stageSelectedRanges%",
        "category": "Git"
      },
      {
        "command": "git.revertSelectedRanges",
        "title": "%command.revertSelectedRanges%",
        "category": "Git"
      },
      {
        "command": "git.stageChange",
        "title": "%command.stageChange%",
        "category": "Git",
        "icon": "$(add)"
      },
      {
        "command": "git.revertChange",
        "title": "%command.revertChange%",
        "category": "Git",
        "icon": "$(discard)"
      },
      {
        "command": "git.unstage",
        "title": "%command.unstage%",
        "category": "Git",
        "icon": "$(remove)"
      },
      {
        "command": "git.unstageAll",
        "title": "%command.unstageAll%",
        "category": "Git",
        "icon": "$(remove)"
      },
      {
        "command": "git.unstageSelectedRanges",
        "title": "%command.unstageSelectedRanges%",
        "category": "Git"
      },
      {
        "command": "git.clean",
        "title": "%command.clean%",
        "category": "Git",
        "icon": "$(discard)"
      },
      {
        "command": "git.cleanAll",
        "title": "%command.cleanAll%",
        "category": "Git",
        "icon": "$(discard)"
      },
      {
        "command": "git.cleanAllTracked",
        "title": "%command.cleanAllTracked%",
        "category": "Git",
        "icon": "$(discard)"
      },
      {
        "command": "git.cleanAllUntracked",
        "title": "%command.cleanAllUntracked%",
        "category": "Git",
        "icon": "$(discard)"
      },
      {
        "command": "git.commit",
        "title": "%command.commit%",
        "category": "Git",
        "icon": "$(check)"
      },
      {
        "command": "git.commitStaged",
        "title": "%command.commitStaged%",
        "category": "Git"
      },
      {
        "command": "git.commitEmpty",
        "title": "%command.commitEmpty%",
        "category": "Git"
      },
      {
        "command": "git.commitStagedSigned",
        "title": "%command.commitStagedSigned%",
        "category": "Git"
      },
      {
        "command": "git.commitStagedAmend",
        "title": "%command.commitStagedAmend%",
        "category": "Git"
      },
      {
        "command": "git.commitAll",
        "title": "%command.commitAll%",
        "category": "Git"
      },
      {
        "command": "git.commitAllSigned",
        "title": "%command.commitAllSigned%",
        "category": "Git"
      },
      {
        "command": "git.commitAllAmend",
        "title": "%command.commitAllAmend%",
        "category": "Git"
      },
      {
        "command": "git.restoreCommitTemplate",
        "title": "%command.restoreCommitTemplate%",
        "category": "Git"
      },
      {
        "command": "git.undoCommit",
        "title": "%command.undoCommit%",
        "category": "Git"
      },
      {
        "command": "git.checkout",
        "title": "%command.checkout%",
        "category": "Git"
      },
      {
        "command": "git.branch",
        "title": "%command.branch%",
        "category": "Git"
      },
      {
        "command": "git.branchFrom",
        "title": "%command.branchFrom%",
        "category": "Git"
      },
      {
        "command": "git.deleteBranch",
        "title": "%command.deleteBranch%",
        "category": "Git"
      },
      {
        "command": "git.renameBranch",
        "title": "%command.renameBranch%",
        "category": "Git"
      },
      {
        "command": "git.merge",
        "title": "%command.merge%",
        "category": "Git"
      },
      {
        "command": "git.createTag",
        "title": "%command.createTag%",
        "category": "Git"
      },
      {
        "command": "git.deleteTag",
        "title": "%command.deleteTag%",
        "category": "Git"
      },
      {
        "command": "git.fetch",
        "title": "%command.fetch%",
        "category": "Git"
      },
      {
        "command": "git.fetchPrune",
        "title": "%command.fetchPrune%",
        "category": "Git"
      },
      {
        "command": "git.fetchAll",
        "title": "%command.fetchAll%",
        "category": "Git"
      },
      {
        "command": "git.pull",
        "title": "%command.pull%",
        "category": "Git"
      },
      {
        "command": "git.pullRebase",
        "title": "%command.pullRebase%",
        "category": "Git"
      },
      {
        "command": "git.pullFrom",
        "title": "%command.pullFrom%",
        "category": "Git"
      },
      {
        "command": "git.push",
        "title": "%command.push%",
        "category": "Git"
      },
      {
        "command": "git.pushForce",
        "title": "%command.pushForce%",
        "category": "Git"
      },
      {
        "command": "git.pushTo",
        "title": "%command.pushTo%",
        "category": "Git"
      },
      {
        "command": "git.pushToForce",
        "title": "%command.pushToForce%",
        "category": "Git"
      },
      {
        "command": "git.pushWithTags",
        "title": "%command.pushFollowTags%",
        "category": "Git"
      },
      {
        "command": "git.pushWithTagsForce",
        "title": "%command.pushFollowTagsForce%",
        "category": "Git"
      },
      {
        "command": "git.addRemote",
        "title": "%command.addRemote%",
        "category": "Git"
      },
      {
        "command": "git.removeRemote",
        "title": "%command.removeRemote%",
        "category": "Git"
      },
      {
        "command": "git.sync",
        "title": "%command.sync%",
        "category": "Git"
      },
      {
        "command": "git.syncRebase",
        "title": "%command.syncRebase%",
        "category": "Git"
      },
      {
        "command": "git.publish",
        "title": "%command.publish%",
        "category": "Git"
      },
      {
        "command": "git.showOutput",
        "title": "%command.showOutput%",
        "category": "Git"
      },
      {
        "command": "git.ignore",
        "title": "%command.ignore%",
        "category": "Git"
      },
      {
        "command": "git.revealInExplorer",
        "title": "%command.revealInExplorer%",
        "category": "Git"
      },
      {
        "command": "git.stashIncludeUntracked",
        "title": "%command.stashIncludeUntracked%",
        "category": "Git"
      },
      {
        "command": "git.stash",
        "title": "%command.stash%",
        "category": "Git"
      },
      {
        "command": "git.stashPop",
        "title": "%command.stashPop%",
        "category": "Git"
      },
      {
        "command": "git.stashPopLatest",
        "title": "%command.stashPopLatest%",
        "category": "Git"
      },
      {
        "command": "git.stashApply",
        "title": "%command.stashApply%",
        "category": "Git"
      },
      {
        "command": "git.stashApplyLatest",
        "title": "%command.stashApplyLatest%",
        "category": "Git"
      },
      {
        "command": "git.stashDrop",
        "title": "%command.stashDrop%",
        "category": "Git"
      },
      {
        "command": "git.timeline.openDiff",
        "title": "%command.timelineOpenDiff%",
        "icon": "$(compare-changes)",
        "category": "Git"
      },
      {
        "command": "git.timeline.copyCommitId",
        "title": "%command.timelineCopyCommitId%",
        "category": "Git"
      },
      {
        "command": "git.timeline.copyCommitMessage",
        "title": "%command.timelineCopyCommitMessage%",
        "category": "Git"
      }
    ],
    "keybindings": [
      {
        "command": "git.stageSelectedRanges",
        "key": "ctrl+k ctrl+alt+s",
        "mac": "cmd+k cmd+alt+s",
        "when": "isInDiffEditor"
      },
      {
        "command": "git.unstageSelectedRanges",
        "key": "ctrl+k ctrl+u",
        "mac": "cmd+k cmd+u",
        "when": "isInDiffEditor"
      },
      {
        "command": "git.revertSelectedRanges",
        "key": "ctrl+k ctrl+r",
        "mac": "cmd+k cmd+r",
        "when": "isInDiffEditor"
      }
    ],
    "menus": {
      "commandPalette": [
        {
          "command": "git.setLogLevel",
          "when": "config.git.enabled && !git.missing"
        },
        {
          "command": "git.clone",
          "when": "config.git.enabled && !git.missing"
        },
        {
          "command": "git.init",
          "when": "config.git.enabled && !git.missing"
        },
        {
          "command": "git.openRepository",
          "when": "config.git.enabled && !git.missing"
        },
        {
          "command": "git.close",
          "when": "config.git.enabled && !git.missing && gitOpenRepositoryCount != 0"
        },
        {
          "command": "git.refresh",
          "when": "config.git.enabled && !git.missing && gitOpenRepositoryCount != 0"
        },
        {
          "command": "git.openFile",
          "when": "config.git.enabled && !git.missing && gitOpenRepositoryCount != 0"
        },
        {
          "command": "git.openHEADFile",
          "when": "config.git.enabled && !git.missing && gitOpenRepositoryCount != 0"
        },
        {
          "command": "git.openChange",
          "when": "config.git.enabled && !git.missing && gitOpenRepositoryCount != 0"
        },
        {
          "command": "git.stage",
          "when": "config.git.enabled && !git.missing && gitOpenRepositoryCount != 0"
        },
        {
          "command": "git.stageAll",
          "when": "config.git.enabled && !git.missing && gitOpenRepositoryCount != 0"
        },
        {
          "command": "git.stageAllTracked",
          "when": "config.git.enabled && !git.missing && gitOpenRepositoryCount != 0"
        },
        {
          "command": "git.stageAllUntracked",
          "when": "config.git.enabled && !git.missing && gitOpenRepositoryCount != 0"
        },
        {
          "command": "git.stageSelectedRanges",
          "when": "config.git.enabled && !git.missing && gitOpenRepositoryCount != 0"
        },
        {
          "command": "git.stageChange",
          "when": "false"
        },
        {
          "command": "git.revertSelectedRanges",
          "when": "config.git.enabled && !git.missing && gitOpenRepositoryCount != 0"
        },
        {
          "command": "git.revertChange",
          "when": "false"
        },
        {
          "command": "git.openFile2",
          "when": "false"
        },
        {
          "command": "git.unstage",
          "when": "config.git.enabled && !git.missing && gitOpenRepositoryCount != 0"
        },
        {
          "command": "git.unstageAll",
          "when": "config.git.enabled && !git.missing && gitOpenRepositoryCount != 0"
        },
        {
          "command": "git.unstageSelectedRanges",
          "when": "config.git.enabled && !git.missing && gitOpenRepositoryCount != 0"
        },
        {
          "command": "git.clean",
          "when": "config.git.enabled && !git.missing && gitOpenRepositoryCount != 0"
        },
        {
          "command": "git.cleanAll",
          "when": "config.git.enabled && !git.missing && gitOpenRepositoryCount != 0"
        },
        {
          "command": "git.cleanAllTracked",
          "when": "config.git.enabled && !git.missing && gitOpenRepositoryCount != 0"
        },
        {
          "command": "git.cleanAllUntracked",
          "when": "config.git.enabled && !git.missing && gitOpenRepositoryCount != 0"
        },
        {
          "command": "git.commit",
          "when": "config.git.enabled && !git.missing && gitOpenRepositoryCount != 0"
        },
        {
          "command": "git.commitStaged",
          "when": "config.git.enabled && !git.missing && gitOpenRepositoryCount != 0"
        },
        {
          "command": "git.commitEmpty",
          "when": "config.git.enabled && !git.missing && gitOpenRepositoryCount != 0"
        },
        {
          "command": "git.commitStagedSigned",
          "when": "config.git.enabled && !git.missing && gitOpenRepositoryCount != 0"
        },
        {
          "command": "git.commitStagedAmend",
          "when": "config.git.enabled && !git.missing && gitOpenRepositoryCount != 0"
        },
        {
          "command": "git.commitAll",
          "when": "config.git.enabled && !git.missing && gitOpenRepositoryCount != 0"
        },
        {
          "command": "git.commitAllSigned",
          "when": "config.git.enabled && !git.missing && gitOpenRepositoryCount != 0"
        },
        {
          "command": "git.commitAllAmend",
          "when": "config.git.enabled && !git.missing && gitOpenRepositoryCount != 0"
        },
        {
          "command": "git.restoreCommitTemplate",
          "when": "false"
        },
        {
          "command": "git.revealInExplorer",
          "when": "false"
        },
        {
          "command": "git.undoCommit",
          "when": "config.git.enabled && !git.missing && gitOpenRepositoryCount != 0"
        },
        {
          "command": "git.checkout",
          "when": "config.git.enabled && !git.missing && gitOpenRepositoryCount != 0"
        },
        {
          "command": "git.branch",
          "when": "config.git.enabled && !git.missing && gitOpenRepositoryCount != 0"
        },
        {
          "command": "git.branchFrom",
          "when": "config.git.enabled && !git.missing && gitOpenRepositoryCount != 0"
        },
        {
          "command": "git.deleteBranch",
          "when": "config.git.enabled && !git.missing && gitOpenRepositoryCount != 0"
        },
        {
          "command": "git.renameBranch",
          "when": "config.git.enabled && !git.missing && gitOpenRepositoryCount != 0"
        },
        {
          "command": "git.pull",
          "when": "config.git.enabled && !git.missing && gitOpenRepositoryCount != 0"
        },
        {
          "command": "git.pullFrom",
          "when": "config.git.enabled && !git.missing && gitOpenRepositoryCount != 0"
        },
        {
          "command": "git.pullRebase",
          "when": "config.git.enabled && !git.missing && gitOpenRepositoryCount != 0"
        },
        {
          "command": "git.pullFrom",
          "when": "config.git.enabled && !git.missing && gitOpenRepositoryCount != 0"
        },
        {
          "command": "git.merge",
          "when": "config.git.enabled && !git.missing && gitOpenRepositoryCount != 0"
        },
        {
          "command": "git.createTag",
          "when": "config.git.enabled && !git.missing && gitOpenRepositoryCount != 0"
        },
        {
          "command": "git.deleteTag",
          "when": "config.git.enabled && !git.missing && gitOpenRepositoryCount != 0"
        },
        {
          "command": "git.fetch",
          "when": "config.git.enabled && !git.missing && gitOpenRepositoryCount != 0"
        },
        {
          "command": "git.fetchPrune",
          "when": "config.git.enabled && !git.missing && gitOpenRepositoryCount != 0"
        },
        {
          "command": "git.fetchAll",
          "when": "config.git.enabled && !git.missing && gitOpenRepositoryCount != 0"
        },
        {
          "command": "git.push",
          "when": "config.git.enabled && !git.missing && gitOpenRepositoryCount != 0"
        },
        {
          "command": "git.pushForce",
          "when": "config.git.enabled && !git.missing && config.git.allowForcePush && gitOpenRepositoryCount != 0"
        },
        {
          "command": "git.pushTo",
          "when": "config.git.enabled && !git.missing && gitOpenRepositoryCount != 0"
        },
        {
          "command": "git.pushToForce",
          "when": "config.git.enabled && !git.missing && config.git.allowForcePush && gitOpenRepositoryCount != 0"
        },
        {
          "command": "git.pushWithTags",
          "when": "config.git.enabled && !git.missing && gitOpenRepositoryCount != 0"
        },
        {
          "command": "git.pushWithTagsForce",
          "when": "config.git.enabled && !git.missing && config.git.allowForcePush && gitOpenRepositoryCount != 0"
        },
        {
          "command": "git.addRemote",
          "when": "config.git.enabled && !git.missing && gitOpenRepositoryCount != 0"
        },
        {
          "command": "git.removeRemote",
          "when": "config.git.enabled && !git.missing && gitOpenRepositoryCount != 0"
        },
        {
          "command": "git.sync",
          "when": "config.git.enabled && !git.missing && gitOpenRepositoryCount != 0"
        },
        {
          "command": "git.syncRebase",
          "when": "config.git.enabled && !git.missing && gitOpenRepositoryCount != 0"
        },
        {
          "command": "git.publish",
          "when": "config.git.enabled && !git.missing && gitOpenRepositoryCount != 0"
        },
        {
          "command": "git.showOutput",
          "when": "config.git.enabled"
        },
        {
          "command": "git.ignore",
          "when": "config.git.enabled && !git.missing && gitOpenRepositoryCount != 0"
        },
        {
          "command": "git.stashIncludeUntracked",
          "when": "config.git.enabled && !git.missing && gitOpenRepositoryCount != 0"
        },
        {
          "command": "git.stash",
          "when": "config.git.enabled && !git.missing && gitOpenRepositoryCount != 0"
        },
        {
          "command": "git.stashPop",
          "when": "config.git.enabled && !git.missing && gitOpenRepositoryCount != 0"
        },
        {
          "command": "git.stashPopLatest",
          "when": "config.git.enabled && !git.missing && gitOpenRepositoryCount != 0"
        },
        {
          "command": "git.stashApply",
          "when": "config.git.enabled && !git.missing && gitOpenRepositoryCount != 0"
        },
        {
          "command": "git.stashApplyLatest",
          "when": "config.git.enabled && !git.missing && gitOpenRepositoryCount != 0"
        },
        {
          "command": "git.stashDrop",
          "when": "config.git.enabled && !git.missing && gitOpenRepositoryCount != 0"
        },
        {
          "command": "git.timeline.openDiff",
          "when": "false"
        },
        {
          "command": "git.timeline.copyCommitId",
          "when": "false"
        },
        {
          "command": "git.timeline.copyCommitMessage",
          "when": "false"
        }
      ],
      "scm/title": [
        {
          "command": "git.commit",
          "group": "navigation",
          "when": "scmProvider == git"
        },
        {
          "command": "git.refresh",
          "group": "navigation",
          "when": "scmProvider == git"
        },
        {
          "command": "git.sync",
          "group": "1_sync",
          "when": "scmProvider == git"
        },
        {
          "command": "git.syncRebase",
          "group": "1_sync",
          "when": "scmProvider == git && gitState == idle"
        },
        {
          "command": "git.pull",
          "group": "1_sync",
          "when": "scmProvider == git"
        },
        {
          "command": "git.pullRebase",
          "group": "1_sync",
          "when": "scmProvider == git"
        },
        {
          "command": "git.pullFrom",
          "group": "1_sync",
          "when": "scmProvider == git"
        },
        {
          "command": "git.push",
          "group": "1_sync",
          "when": "scmProvider == git"
        },
        {
          "command": "git.pushForce",
          "group": "1_sync",
          "when": "scmProvider == git && config.git.allowForcePush"
        },
        {
          "command": "git.pushTo",
          "group": "1_sync",
          "when": "scmProvider == git"
        },
        {
          "command": "git.pushToForce",
          "group": "1_sync",
          "when": "scmProvider == git && config.git.allowForcePush"
        },
        {
          "command": "git.checkout",
          "group": "2_branch",
          "when": "scmProvider == git"
        },
        {
          "command": "git.publish",
          "group": "2_branch",
          "when": "scmProvider == git"
        },
        {
          "command": "git.commitStaged",
          "group": "4_commit",
          "when": "scmProvider == git"
        },
        {
          "command": "git.commitStagedSigned",
          "group": "4_commit",
          "when": "scmProvider == git"
        },
        {
          "command": "git.commitStagedAmend",
          "group": "4_commit",
          "when": "scmProvider == git"
        },
        {
          "command": "git.commitAll",
          "group": "4_commit",
          "when": "scmProvider == git"
        },
        {
          "command": "git.commitAllSigned",
          "group": "4_commit",
          "when": "scmProvider == git"
        },
        {
          "command": "git.commitAllAmend",
          "group": "4_commit",
          "when": "scmProvider == git"
        },
        {
          "command": "git.undoCommit",
          "group": "4_commit",
          "when": "scmProvider == git"
        },
        {
          "command": "git.stageAll",
          "group": "5_stage",
          "when": "scmProvider == git"
        },
        {
          "command": "git.unstageAll",
          "group": "5_stage",
          "when": "scmProvider == git"
        },
        {
          "command": "git.cleanAll",
          "group": "5_stage",
          "when": "scmProvider == git"
        },
        {
          "command": "git.stashIncludeUntracked",
          "group": "6_stash",
          "when": "scmProvider == git"
        },
        {
          "command": "git.stash",
          "group": "6_stash",
          "when": "scmProvider == git"
        },
        {
          "command": "git.stashPop",
          "group": "6_stash",
          "when": "scmProvider == git"
        },
        {
          "command": "git.stashPopLatest",
          "group": "6_stash",
          "when": "scmProvider == git"
        },
        {
          "command": "git.stashApply",
          "group": "6_stash",
          "when": "scmProvider == git"
        },
        {
          "command": "git.stashApplyLatest",
          "group": "6_stash",
          "when": "scmProvider == git"
        },
        {
          "command": "git.stashDrop",
          "group": "6_stash",
          "when": "scmProvider == git"
        },
        {
          "command": "git.showOutput",
          "group": "7_repository",
          "when": "scmProvider == git"
        }
      ],
      "scm/sourceControl": [
        {
          "command": "git.close",
          "group": "navigation",
          "when": "scmProvider == git"
        }
      ],
      "scm/resourceGroup/context": [
        {
          "command": "git.stageAll",
          "when": "scmProvider == git && scmResourceGroup == merge",
          "group": "1_modification"
        },
        {
          "command": "git.stageAll",
          "when": "scmProvider == git && scmResourceGroup == merge",
          "group": "inline"
        },
        {
          "command": "git.unstageAll",
          "when": "scmProvider == git && scmResourceGroup == index",
          "group": "1_modification"
        },
        {
          "command": "git.unstageAll",
          "when": "scmProvider == git && scmResourceGroup == index",
          "group": "inline"
        },
        {
          "command": "git.cleanAll",
          "when": "scmProvider == git && scmResourceGroup == workingTree && config.git.untrackedChanges == mixed",
          "group": "1_modification"
        },
        {
          "command": "git.stageAll",
          "when": "scmProvider == git && scmResourceGroup == workingTree && config.git.untrackedChanges == mixed",
          "group": "1_modification"
        },
        {
          "command": "git.cleanAll",
          "when": "scmProvider == git && scmResourceGroup == workingTree && config.git.untrackedChanges == mixed",
          "group": "inline"
        },
        {
          "command": "git.stageAll",
          "when": "scmProvider == git && scmResourceGroup == workingTree && config.git.untrackedChanges == mixed",
          "group": "inline"
        },
        {
          "command": "git.cleanAllTracked",
          "when": "scmProvider == git && scmResourceGroup == workingTree && config.git.untrackedChanges != mixed",
          "group": "1_modification"
        },
        {
          "command": "git.stageAllTracked",
          "when": "scmProvider == git && scmResourceGroup == workingTree && config.git.untrackedChanges != mixed",
          "group": "1_modification"
        },
        {
          "command": "git.cleanAllTracked",
          "when": "scmProvider == git && scmResourceGroup == workingTree && config.git.untrackedChanges != mixed",
          "group": "inline"
        },
        {
          "command": "git.stageAllTracked",
          "when": "scmProvider == git && scmResourceGroup == workingTree && config.git.untrackedChanges != mixed",
          "group": "inline"
        },
        {
          "command": "git.cleanAllUntracked",
          "when": "scmProvider == git && scmResourceGroup == untracked",
          "group": "1_modification"
        },
        {
          "command": "git.stageAllUntracked",
          "when": "scmProvider == git && scmResourceGroup == untracked",
          "group": "1_modification"
        },
        {
          "command": "git.cleanAllUntracked",
          "when": "scmProvider == git && scmResourceGroup == untracked",
          "group": "inline"
        },
        {
          "command": "git.stageAllUntracked",
          "when": "scmProvider == git && scmResourceGroup == untracked",
          "group": "inline"
        }
      ],
      "scm/resourceFolder/context": [
        {
          "command": "git.stage",
          "when": "scmProvider == git && scmResourceGroup == merge",
          "group": "1_modification"
        },
        {
          "command": "git.stage",
          "when": "scmProvider == git && scmResourceGroup == merge",
          "group": "inline"
        },
        {
          "command": "git.unstage",
          "when": "scmProvider == git && scmResourceGroup == index",
          "group": "1_modification"
        },
        {
          "command": "git.unstage",
          "when": "scmProvider == git && scmResourceGroup == index",
          "group": "inline"
        },
        {
          "command": "git.stage",
          "when": "scmProvider == git && scmResourceGroup == workingTree",
          "group": "1_modification"
        },
        {
          "command": "git.clean",
          "when": "scmProvider == git && scmResourceGroup == workingTree",
          "group": "1_modification"
        },
        {
          "command": "git.clean",
          "when": "scmProvider == git && scmResourceGroup == workingTree",
          "group": "inline"
        },
        {
          "command": "git.stage",
          "when": "scmProvider == git && scmResourceGroup == workingTree",
          "group": "inline"
        },
        {
          "command": "git.ignore",
          "when": "scmProvider == git && scmResourceGroup == workingTree",
          "group": "1_modification@3"
        },
        {
          "command": "git.stage",
          "when": "scmProvider == git && scmResourceGroup == untracked",
          "group": "1_modification"
        },
        {
          "command": "git.stage",
          "when": "scmProvider == git && scmResourceGroup == untracked",
          "group": "inline"
        },
        {
          "command": "git.clean",
          "when": "scmProvider == git && scmResourceGroup == untracked",
          "group": "1_modification"
        },
        {
          "command": "git.clean",
          "when": "scmProvider == git && scmResourceGroup == untracked",
          "group": "inline"
        },
        {
          "command": "git.ignore",
          "when": "scmProvider == git && scmResourceGroup == untracked",
          "group": "1_modification@3"
        }
      ],
      "scm/resourceState/context": [
        {
          "command": "git.stage",
          "when": "scmProvider == git && scmResourceGroup == merge",
          "group": "1_modification"
        },
        {
          "command": "git.openFile",
          "when": "scmProvider == git && scmResourceGroup == merge",
          "group": "navigation"
        },
        {
          "command": "git.stage",
          "when": "scmProvider == git && scmResourceGroup == merge",
          "group": "inline"
        },
        {
          "command": "git.revealInExplorer",
          "when": "scmProvider == git && scmResourceGroup == merge",
          "group": "2_view"
        },
        {
          "command": "git.openFile2",
          "when": "scmProvider == git && scmResourceGroup == merge && config.git.showInlineOpenFileAction && config.git.openDiffOnClick",
          "group": "inline0"
        },
        {
          "command": "git.openChange",
          "when": "scmProvider == git && scmResourceGroup == merge && config.git.showInlineOpenFileAction && !config.git.openDiffOnClick",
          "group": "inline0"
        },
        {
          "command": "git.openChange",
          "when": "scmProvider == git && scmResourceGroup == index",
          "group": "navigation"
        },
        {
          "command": "git.openFile",
          "when": "scmProvider == git && scmResourceGroup == index",
          "group": "navigation"
        },
        {
          "command": "git.openHEADFile",
          "when": "scmProvider == git && scmResourceGroup == index",
          "group": "navigation"
        },
        {
          "command": "git.unstage",
          "when": "scmProvider == git && scmResourceGroup == index",
          "group": "1_modification"
        },
        {
          "command": "git.unstage",
          "when": "scmProvider == git && scmResourceGroup == index",
          "group": "inline"
        },
        {
          "command": "git.revealInExplorer",
          "when": "scmProvider == git && scmResourceGroup == index",
          "group": "2_view"
        },
        {
          "command": "git.openFile2",
          "when": "scmProvider == git && scmResourceGroup == index && config.git.showInlineOpenFileAction && config.git.openDiffOnClick",
          "group": "inline0"
        },
        {
          "command": "git.openChange",
          "when": "scmProvider == git && scmResourceGroup == index && config.git.showInlineOpenFileAction && !config.git.openDiffOnClick",
          "group": "inline0"
        },
        {
          "command": "git.openChange",
          "when": "scmProvider == git && scmResourceGroup == workingTree",
          "group": "navigation"
        },
        {
          "command": "git.openHEADFile",
          "when": "scmProvider == git && scmResourceGroup == workingTree",
          "group": "navigation"
        },
        {
          "command": "git.openFile",
          "when": "scmProvider == git && scmResourceGroup == workingTree",
          "group": "navigation"
        },
        {
          "command": "git.stage",
          "when": "scmProvider == git && scmResourceGroup == workingTree",
          "group": "1_modification"
        },
        {
          "command": "git.clean",
          "when": "scmProvider == git && scmResourceGroup == workingTree",
          "group": "1_modification"
        },
        {
          "command": "git.clean",
          "when": "scmProvider == git && scmResourceGroup == workingTree",
          "group": "inline"
        },
        {
          "command": "git.stage",
          "when": "scmProvider == git && scmResourceGroup == workingTree",
          "group": "inline"
        },
        {
          "command": "git.openFile2",
          "when": "scmProvider == git && scmResourceGroup == workingTree && config.git.showInlineOpenFileAction && config.git.openDiffOnClick",
          "group": "inline0"
        },
        {
          "command": "git.openChange",
          "when": "scmProvider == git && scmResourceGroup == workingTree && config.git.showInlineOpenFileAction && !config.git.openDiffOnClick",
          "group": "inline0"
        },
        {
          "command": "git.ignore",
          "when": "scmProvider == git && scmResourceGroup == workingTree",
          "group": "1_modification@3"
        },
        {
          "command": "git.revealInExplorer",
          "when": "scmProvider == git && scmResourceGroup == workingTree",
          "group": "2_view"
        },
        {
          "command": "git.openChange",
          "when": "scmProvider == git && scmResourceGroup == untracked",
          "group": "navigation"
        },
        {
          "command": "git.openHEADFile",
          "when": "scmProvider == git && scmResourceGroup == untracked",
          "group": "navigation"
        },
        {
          "command": "git.openFile",
          "when": "scmProvider == git && scmResourceGroup == untracked",
          "group": "navigation"
        },
        {
          "command": "git.stage",
          "when": "scmProvider == git && scmResourceGroup == untracked",
          "group": "1_modification"
        },
        {
          "command": "git.clean",
          "when": "scmProvider == git && scmResourceGroup == untracked && !gitFreshRepository",
          "group": "1_modification"
        },
        {
          "command": "git.clean",
          "when": "scmProvider == git && scmResourceGroup == untracked && !gitFreshRepository",
          "group": "inline"
        },
        {
          "command": "git.stage",
          "when": "scmProvider == git && scmResourceGroup == untracked",
          "group": "inline"
        },
        {
          "command": "git.openFile2",
          "when": "scmProvider == git && scmResourceGroup == untracked && config.git.showInlineOpenFileAction && config.git.openDiffOnClick",
          "group": "inline0"
        },
        {
          "command": "git.openChange",
          "when": "scmProvider == git && scmResourceGroup == untracked && config.git.showInlineOpenFileAction && !config.git.openDiffOnClick",
          "group": "inline0"
        },
        {
          "command": "git.ignore",
          "when": "scmProvider == git && scmResourceGroup == untracked",
          "group": "1_modification@3"
        }
      ],
      "editor/title": [
        {
          "command": "git.openFile",
          "group": "navigation",
          "when": "config.git.enabled && !git.missing && gitOpenRepositoryCount != 0 && isInDiffEditor && resourceScheme =~ /^git$|^file$/"
        },
        {
          "command": "git.openChange",
          "group": "navigation",
          "when": "config.git.enabled && !git.missing && gitOpenRepositoryCount != 0 && !isInDiffEditor && resourceScheme == file"
        },
        {
          "command": "git.stageSelectedRanges",
          "group": "2_git@1",
          "when": "config.git.enabled && !git.missing && gitOpenRepositoryCount != 0 && isInDiffEditor && resourceScheme =~ /^git$|^file$/"
        },
        {
          "command": "git.unstageSelectedRanges",
          "group": "2_git@2",
          "when": "config.git.enabled && !git.missing && gitOpenRepositoryCount != 0 && isInDiffEditor && resourceScheme =~ /^git$|^file$/"
        },
        {
          "command": "git.revertSelectedRanges",
          "group": "2_git@3",
          "when": "config.git.enabled && !git.missing && gitOpenRepositoryCount != 0 && isInDiffEditor && resourceScheme =~ /^git$|^file$/"
        }
      ],
      "editor/context": [
        {
          "command": "git.stageSelectedRanges",
          "group": "2_git@1",
          "when": "isInDiffRightEditor && config.git.enabled && !git.missing && gitOpenRepositoryCount != 0 && isInDiffEditor && resourceScheme =~ /^git$|^file$/"
        },
        {
          "command": "git.unstageSelectedRanges",
          "group": "2_git@2",
          "when": "isInDiffRightEditor && config.git.enabled && !git.missing && gitOpenRepositoryCount != 0 && isInDiffEditor && resourceScheme =~ /^git$|^file$/"
        },
        {
          "command": "git.revertSelectedRanges",
          "group": "2_git@3",
          "when": "isInDiffRightEditor && config.git.enabled && !git.missing && gitOpenRepositoryCount != 0 && isInDiffEditor && resourceScheme =~ /^git$|^file$/"
        }
      ],
      "scm/change/title": [
        {
          "command": "git.stageChange",
          "when": "config.git.enabled && !git.missing && originalResourceScheme == git"
        },
        {
          "command": "git.revertChange",
          "when": "config.git.enabled && !git.missing && originalResourceScheme == git"
        }
      ],
      "timeline/item/context": [
        {
          "command": "git.timeline.openDiff",
          "group": "1_actions",
          "when": "config.git.enabled && !git.missing && timelineItem =~ /git:file\\b/"
        },
        {
          "command": "git.timeline.copyCommitId",
          "group": "5_copy@1",
          "when": "config.git.enabled && !git.missing && timelineItem =~ /git:file:commit\\b/"
        },
        {
          "command": "git.timeline.copyCommitMessage",
          "group": "5_copy@2",
          "when": "config.git.enabled && !git.missing && timelineItem =~ /git:file:commit\\b/"
        }
      ]
    },
    "configuration": {
      "title": "Git",
      "properties": {
        "git.enabled": {
          "type": "boolean",
          "scope": "resource",
          "description": "%config.enabled%",
          "default": true
        },
        "git.path": {
          "type": [
            "string",
            "null"
          ],
          "markdownDescription": "%config.path%",
          "default": null,
          "scope": "machine"
        },
        "git.autoRepositoryDetection": {
          "type": [
            "boolean",
            "string"
          ],
          "enum": [
            true,
            false,
            "subFolders",
            "openEditors"
          ],
          "enumDescriptions": [
            "%config.autoRepositoryDetection.true%",
            "%config.autoRepositoryDetection.false%",
            "%config.autoRepositoryDetection.subFolders%",
            "%config.autoRepositoryDetection.openEditors%"
          ],
          "description": "%config.autoRepositoryDetection%",
          "default": true
        },
        "git.autorefresh": {
          "type": "boolean",
          "description": "%config.autorefresh%",
          "default": true
        },
        "git.autofetch": {
          "type": "boolean",
          "scope": "resource",
          "description": "%config.autofetch%",
          "default": false,
          "tags": [
            "usesOnlineServices"
          ]
        },
        "git.autofetchPeriod": {
          "type": "number",
          "scope": "resource",
          "description": "%config.autofetchPeriod%",
          "default": 180
        },
        "git.branchValidationRegex": {
          "type": "string",
          "description": "%config.branchValidationRegex%",
          "default": ""
        },
        "git.branchWhitespaceChar": {
          "type": "string",
          "description": "%config.branchWhitespaceChar%",
          "default": "-"
        },
        "git.confirmSync": {
          "type": "boolean",
          "description": "%config.confirmSync%",
          "default": true
        },
        "git.countBadge": {
          "type": "string",
          "enum": [
            "all",
            "tracked",
            "off"
          ],
          "enumDescriptions": [
            "%config.countBadge.all%",
            "%config.countBadge.tracked%",
            "%config.countBadge.off%"
          ],
          "description": "%config.countBadge%",
          "default": "all",
          "scope": "resource"
        },
        "git.checkoutType": {
          "type": "string",
          "enum": [
            "all",
            "local",
            "tags",
            "remote"
          ],
          "enumDescriptions": [
            "%config.checkoutType.all%",
            "%config.checkoutType.local%",
            "%config.checkoutType.tags%",
            "%config.checkoutType.remote%"
          ],
          "markdownDescription": "%config.checkoutType%",
          "default": "all"
        },
        "git.ignoreLegacyWarning": {
          "type": "boolean",
          "description": "%config.ignoreLegacyWarning%",
          "default": false
        },
        "git.ignoreMissingGitWarning": {
          "type": "boolean",
          "description": "%config.ignoreMissingGitWarning%",
          "default": false
        },
        "git.ignoreLimitWarning": {
          "type": "boolean",
          "description": "%config.ignoreLimitWarning%",
          "default": false
        },
        "git.defaultCloneDirectory": {
          "type": [
            "string",
            "null"
          ],
          "default": null,
          "description": "%config.defaultCloneDirectory%"
        },
        "git.enableSmartCommit": {
          "type": "boolean",
          "scope": "resource",
          "description": "%config.enableSmartCommit%",
          "default": false
        },
        "git.smartCommitChanges": {
          "type": "string",
          "enum": [
            "all",
            "tracked"
          ],
          "enumDescriptions": [
            "%config.smartCommitChanges.all%",
            "%config.smartCommitChanges.tracked%"
          ],
          "scope": "resource",
          "description": "%config.smartCommitChanges%",
          "default": "all"
        },
        "git.suggestSmartCommit": {
          "type": "boolean",
          "scope": "resource",
          "description": "%config.suggestSmartCommit%",
          "default": true
        },
        "git.enableCommitSigning": {
          "type": "boolean",
          "scope": "resource",
          "description": "%config.enableCommitSigning%",
          "default": false
        },
        "git.confirmEmptyCommits": {
          "type": "boolean",
          "scope": "resource",
          "description": "%config.confirmEmptyCommits%",
          "default": true
        },
        "git.decorations.enabled": {
          "type": "boolean",
          "default": true,
          "description": "%config.decorations.enabled%"
        },
        "git.enableStatusBarSync": {
          "type": "boolean",
          "default": true,
          "description": "%config.enableStatusBarSync%",
          "scope": "resource"
        },
        "git.promptToSaveFilesBeforeCommit": {
          "type": "string",
          "enum": [
            "always",
            "staged",
            "never"
          ],
          "enumDescriptions": [
            "%config.promptToSaveFilesBeforeCommit.always%",
            "%config.promptToSaveFilesBeforeCommit.staged%",
            "%config.promptToSaveFilesBeforeCommit.never%"
          ],
          "scope": "resource",
          "default": "always",
          "description": "%config.promptToSaveFilesBeforeCommit%"
        },
        "git.postCommitCommand": {
          "type": "string",
          "enum": [
            "none",
            "push",
            "sync"
          ],
          "enumDescriptions": [
            "%config.postCommitCommand.none%",
            "%config.postCommitCommand.push%",
            "%config.postCommitCommand.sync%"
          ],
          "markdownDescription": "%config.postCommitCommand%",
          "scope": "resource",
          "default": "none"
        },
        "git.showInlineOpenFileAction": {
          "type": "boolean",
          "default": true,
          "description": "%config.showInlineOpenFileAction%"
        },
        "git.showPushSuccessNotification": {
          "type": "boolean",
          "description": "%config.showPushSuccessNotification%",
          "default": false
        },
        "git.inputValidation": {
          "type": "string",
          "enum": [
            "always",
            "warn",
            "off"
          ],
          "default": "warn",
          "description": "%config.inputValidation%"
        },
        "git.inputValidationLength": {
          "type": "number",
          "default": 72,
          "description": "%config.inputValidationLength%"
        },
        "git.inputValidationSubjectLength": {
          "type": [
            "number",
            "null"
          ],
          "default": 50,
          "description": "%config.inputValidationSubjectLength%"
        },
        "git.detectSubmodules": {
          "type": "boolean",
          "scope": "resource",
          "default": true,
          "description": "%config.detectSubmodules%"
        },
        "git.detectSubmodulesLimit": {
          "type": "number",
          "scope": "resource",
          "default": 10,
          "description": "%config.detectSubmodulesLimit%"
        },
        "git.alwaysShowStagedChangesResourceGroup": {
          "type": "boolean",
          "scope": "resource",
          "default": false,
          "description": "%config.alwaysShowStagedChangesResourceGroup%"
        },
        "git.alwaysSignOff": {
          "type": "boolean",
          "scope": "resource",
          "default": false,
          "description": "%config.alwaysSignOff%"
        },
        "git.ignoredRepositories": {
          "type": "array",
          "items": {
            "type": "string"
          },
          "default": [],
          "scope": "window",
          "description": "%config.ignoredRepositories%"
        },
        "git.scanRepositories": {
          "type": "array",
          "items": {
            "type": "string"
          },
          "default": [],
          "scope": "resource",
          "description": "%config.scanRepositories%"
        },
        "git.showProgress": {
          "type": "boolean",
          "description": "%config.showProgress%",
          "default": true,
          "scope": "resource"
        },
        "git.rebaseWhenSync": {
          "type": "boolean",
          "scope": "resource",
          "default": false,
          "description": "%config.rebaseWhenSync%"
        },
        "git.fetchOnPull": {
          "type": "boolean",
          "scope": "resource",
          "default": false,
          "description": "%config.fetchOnPull%"
        },
        "git.pullTags": {
          "type": "boolean",
          "scope": "resource",
          "default": true,
          "description": "%config.pullTags%"
        },
        "git.autoStash": {
          "type": "boolean",
          "scope": "resource",
          "default": false,
          "description": "%config.autoStash%"
        },
        "git.allowForcePush": {
          "type": "boolean",
          "default": false,
          "description": "%config.allowForcePush%"
        },
        "git.useForcePushWithLease": {
          "type": "boolean",
          "default": true,
          "description": "%config.useForcePushWithLease%"
        },
        "git.confirmForcePush": {
          "type": "boolean",
          "default": true,
          "description": "%config.confirmForcePush%"
        },
        "git.openDiffOnClick": {
          "type": "boolean",
          "scope": "resource",
          "default": true,
          "description": "%config.openDiffOnClick%"
        },
        "git.supportCancellation": {
          "type": "boolean",
          "scope": "resource",
          "default": false,
          "description": "%config.supportCancellation%"
        },
        "git.branchSortOrder": {
          "type": "string",
          "enum": [
            "committerdate",
            "alphabetically"
          ],
          "default": "committerdate",
          "description": "%config.branchSortOrder%"
        },
<<<<<<< HEAD
        "git.untrackedChanges": {
          "type": "string",
          "enum": [
            "mixed",
            "separate",
            "hidden"
          ],
          "enumDescriptions": [
            "%config.untrackedChanges.mixed%",
            "%config.untrackedChanges.separate%",
            "%config.untrackedChanges.hidden%"
          ],
          "default": "mixed",
          "description": "%config.untrackedChanges%",
          "scope": "resource"
=======
        "git.showCommitInput": {
          "type": "boolean",
          "scope": "resource",
          "default": true,
          "description": "%config.showCommitInput%"
>>>>>>> 1acd0359
        }
      }
    },
    "colors": [
      {
        "id": "gitDecoration.addedResourceForeground",
        "description": "%colors.added%",
        "defaults": {
          "light": "#587c0c",
          "dark": "#81b88b",
          "highContrast": "#1b5225"
        }
      },
      {
        "id": "gitDecoration.modifiedResourceForeground",
        "description": "%colors.modified%",
        "defaults": {
          "light": "#895503",
          "dark": "#E2C08D",
          "highContrast": "#E2C08D"
        }
      },
      {
        "id": "gitDecoration.deletedResourceForeground",
        "description": "%colors.deleted%",
        "defaults": {
          "light": "#ad0707",
          "dark": "#c74e39",
          "highContrast": "#c74e39"
        }
      },
      {
        "id": "gitDecoration.untrackedResourceForeground",
        "description": "%colors.untracked%",
        "defaults": {
          "light": "#007100",
          "dark": "#73C991",
          "highContrast": "#73C991"
        }
      },
      {
        "id": "gitDecoration.ignoredResourceForeground",
        "description": "%colors.ignored%",
        "defaults": {
          "light": "#8E8E90",
          "dark": "#8C8C8C",
          "highContrast": "#A7A8A9"
        }
      },
      {
        "id": "gitDecoration.conflictingResourceForeground",
        "description": "%colors.conflict%",
        "defaults": {
          "light": "#6c6cc4",
          "dark": "#6c6cc4",
          "highContrast": "#6c6cc4"
        }
      },
      {
        "id": "gitDecoration.submoduleResourceForeground",
        "description": "%colors.submodule%",
        "defaults": {
          "light": "#1258a7",
          "dark": "#8db9e2",
          "highContrast": "#8db9e2"
        }
      }
    ],
    "languages": [
      {
        "id": "git-commit",
        "aliases": [
          "Git Commit Message",
          "git-commit"
        ],
        "filenames": [
          "COMMIT_EDITMSG",
          "MERGE_MSG"
        ],
        "configuration": "./languages/git-commit.language-configuration.json"
      },
      {
        "id": "git-rebase",
        "aliases": [
          "Git Rebase Message",
          "git-rebase"
        ],
        "filenames": [
          "git-rebase-todo"
        ],
        "configuration": "./languages/git-rebase.language-configuration.json"
      },
      {
        "id": "diff",
        "aliases": [
          "Diff",
          "diff"
        ],
        "extensions": [
          ".patch",
          ".diff",
          ".rej"
        ],
        "configuration": "./languages/diff.language-configuration.json"
      },
      {
        "id": "ignore",
        "aliases": [
          "Ignore",
          "ignore"
        ],
        "filenames": [
          ".gitignore"
        ],
        "configuration": "./languages/ignore.language-configuration.json"
      }
    ],
    "grammars": [
      {
        "language": "git-commit",
        "scopeName": "text.git-commit",
        "path": "./syntaxes/git-commit.tmLanguage.json"
      },
      {
        "language": "git-rebase",
        "scopeName": "text.git-rebase",
        "path": "./syntaxes/git-rebase.tmLanguage.json"
      },
      {
        "language": "diff",
        "scopeName": "source.diff",
        "path": "./syntaxes/diff.tmLanguage.json"
      },
      {
        "language": "ignore",
        "scopeName": "source.ignore",
        "path": "./syntaxes/ignore.tmLanguage.json"
      }
    ],
    "configurationDefaults": {
      "[git-commit]": {
        "editor.rulers": [
          72
        ]
      }
    },
    "viewsWelcome": [
      {
        "view": "scm",
        "contents": "%view.workbench.scm.disabled%",
        "when": "!config.git.enabled"
      },
      {
        "view": "scm",
        "contents": "%view.workbench.scm.missing%",
        "when": "config.git.enabled && git.missing"
      },
      {
        "view": "scm",
        "contents": "%view.workbench.scm.empty%",
        "when": "config.git.enabled && !git.missing && workbenchState == empty"
      },
      {
        "view": "scm",
        "contents": "%view.workbench.scm.folder%",
        "when": "config.git.enabled && !git.missing && workbenchState == folder"
      },
      {
        "view": "scm",
        "contents": "%view.workbench.scm.workspace%",
        "when": "config.git.enabled && !git.missing && workbenchState == workspace && workspaceFolderCount != 0"
      },
      {
        "view": "scm",
        "contents": "%view.workbench.scm.emptyWorkspace%",
        "when": "config.git.enabled && !git.missing && workbenchState == workspace && workspaceFolderCount == 0"
      },
      {
        "view": "explorer",
        "contents": "%view.workbench.cloneRepository%"
      }
    ]
  },
  "dependencies": {
    "byline": "^5.0.0",
    "file-type": "^7.2.0",
    "iconv-lite": "^0.4.24",
    "jschardet": "2.1.1",
    "vscode-extension-telemetry": "0.1.1",
    "vscode-nls": "^4.0.0",
    "vscode-uri": "^2.0.0",
    "which": "^1.3.0"
  },
  "devDependencies": {
    "@types/byline": "4.2.31",
    "@types/file-type": "^5.2.1",
    "@types/mocha": "2.2.43",
    "@types/node": "^12.12.31",
    "@types/which": "^1.0.28",
    "mocha": "^3.2.0",
    "mocha-junit-reporter": "^1.23.3",
    "mocha-multi-reporters": "^1.1.7",
    "vscode": "^1.1.36"
  }
}<|MERGE_RESOLUTION|>--- conflicted
+++ resolved
@@ -1648,7 +1648,6 @@
           "default": "committerdate",
           "description": "%config.branchSortOrder%"
         },
-<<<<<<< HEAD
         "git.untrackedChanges": {
           "type": "string",
           "enum": [
@@ -1664,13 +1663,12 @@
           "default": "mixed",
           "description": "%config.untrackedChanges%",
           "scope": "resource"
-=======
+        },
         "git.showCommitInput": {
           "type": "boolean",
           "scope": "resource",
           "default": true,
           "description": "%config.showCommitInput%"
->>>>>>> 1acd0359
         }
       }
     },
