{
  "name": "git",
  "displayName": "%displayName%",
  "description": "%description%",
  "publisher": "vscode",
  "license": "MIT",
  "version": "1.0.0",
  "engines": {
    "vscode": "^1.5.0"
  },
  "aiKey": "AIF-d9b70cd4-b9f9-4d70-929b-a071c400b217",
  "enableProposedApi": true,
  "categories": [
    "Other"
  ],
  "activationEvents": [
    "*",
    "onFileSystem:git"
  ],
  "main": "./out/main",
  "icon": "resources/icons/git.png",
  "scripts": {
    "compile": "gulp compile-extension:git",
    "watch": "gulp watch-extension:git",
    "update-emoji": "node ./build/update-emoji.js",
    "update-grammar": "node ./build/update-grammars.js",
    "test": "mocha"
  },
  "contributes": {
    "commands": [
      {
        "command": "git.setLogLevel",
        "title": "%command.setLogLevel%",
        "category": "Git"
      },
      {
        "command": "git.clone",
        "title": "%command.clone%",
        "category": "Git"
      },
      {
        "command": "git.cloneRecursive",
        "title": "%command.cloneRecursive%",
        "category": "Git"
      },
      {
        "command": "git.init",
        "title": "%command.init%",
        "category": "Git",
        "icon": "$(add)"
      },
      {
        "command": "git.openRepository",
        "title": "%command.openRepository%",
        "category": "Git"
      },
      {
        "command": "git.close",
        "title": "%command.close%",
        "category": "Git"
      },
      {
        "command": "git.refresh",
        "title": "%command.refresh%",
        "category": "Git",
        "icon": "$(refresh)"
      },
      {
        "command": "git.openChange",
        "title": "%command.openChange%",
        "category": "Git",
        "icon": "$(compare-changes)"
      },
      {
        "command": "git.openFile",
        "title": "%command.openFile%",
        "category": "Git",
        "icon": "$(go-to-file)"
      },
      {
        "command": "git.openFile2",
        "title": "%command.openFile%",
        "category": "Git",
        "icon": "$(go-to-file)"
      },
      {
        "command": "git.openHEADFile",
        "title": "%command.openHEADFile%",
        "category": "Git"
      },
      {
        "command": "git.stage",
        "title": "%command.stage%",
        "category": "Git",
        "icon": "$(add)"
      },
      {
        "command": "git.stageAll",
        "title": "%command.stageAll%",
        "category": "Git",
        "icon": "$(add)"
      },
      {
        "command": "git.stageAllTracked",
        "title": "%command.stageAllTracked%",
        "category": "Git",
        "icon": "$(add)"
      },
      {
        "command": "git.stageAllUntracked",
        "title": "%command.stageAllUntracked%",
        "category": "Git",
        "icon": "$(add)"
      },
      {
        "command": "git.stageAllMerge",
        "title": "%command.stageAllMerge%",
        "category": "Git",
        "icon": "$(add)"
      },
      {
        "command": "git.stageSelectedRanges",
        "title": "%command.stageSelectedRanges%",
        "category": "Git"
      },
      {
        "command": "git.revertSelectedRanges",
        "title": "%command.revertSelectedRanges%",
        "category": "Git"
      },
      {
        "command": "git.stageChange",
        "title": "%command.stageChange%",
        "category": "Git",
        "icon": "$(add)"
      },
      {
        "command": "git.revertChange",
        "title": "%command.revertChange%",
        "category": "Git",
        "icon": "$(discard)"
      },
      {
        "command": "git.unstage",
        "title": "%command.unstage%",
        "category": "Git",
        "icon": "$(remove)"
      },
      {
        "command": "git.unstageAll",
        "title": "%command.unstageAll%",
        "category": "Git",
        "icon": "$(remove)"
      },
      {
        "command": "git.unstageSelectedRanges",
        "title": "%command.unstageSelectedRanges%",
        "category": "Git"
      },
      {
        "command": "git.clean",
        "title": "%command.clean%",
        "category": "Git",
        "icon": "$(discard)"
      },
      {
        "command": "git.cleanAll",
        "title": "%command.cleanAll%",
        "category": "Git",
        "icon": "$(discard)"
      },
      {
        "command": "git.cleanAllTracked",
        "title": "%command.cleanAllTracked%",
        "category": "Git",
        "icon": "$(discard)"
      },
      {
        "command": "git.cleanAllUntracked",
        "title": "%command.cleanAllUntracked%",
        "category": "Git",
        "icon": "$(discard)"
      },
      {
        "command": "git.rename",
        "title": "%command.rename%",
        "category": "Git",
        "icon": "$(discard)"
      },
      {
        "command": "git.commit",
        "title": "%command.commit%",
        "category": "Git",
        "icon": "$(check)"
      },
      {
        "command": "git.commitStaged",
        "title": "%command.commitStaged%",
        "category": "Git"
      },
      {
        "command": "git.commitEmpty",
        "title": "%command.commitEmpty%",
        "category": "Git"
      },
      {
        "command": "git.commitStagedSigned",
        "title": "%command.commitStagedSigned%",
        "category": "Git"
      },
      {
        "command": "git.commitStagedAmend",
        "title": "%command.commitStagedAmend%",
        "category": "Git"
      },
      {
        "command": "git.commitAll",
        "title": "%command.commitAll%",
        "category": "Git"
      },
      {
        "command": "git.commitAllSigned",
        "title": "%command.commitAllSigned%",
        "category": "Git"
      },
      {
        "command": "git.commitAllAmend",
        "title": "%command.commitAllAmend%",
        "category": "Git"
      },
      {
        "command": "git.commitNoVerify",
        "title": "%command.commitNoVerify%",
        "category": "Git",
        "icon": "$(check)"
      },
      {
        "command": "git.commitStagedNoVerify",
        "title": "%command.commitStagedNoVerify%",
        "category": "Git"
      },
      {
        "command": "git.commitEmptyNoVerify",
        "title": "%command.commitEmptyNoVerify%",
        "category": "Git"
      },
      {
        "command": "git.commitStagedSignedNoVerify",
        "title": "%command.commitStagedSignedNoVerify%",
        "category": "Git"
      },
      {
        "command": "git.commitStagedAmendNoVerify",
        "title": "%command.commitStagedAmendNoVerify%",
        "category": "Git"
      },
      {
        "command": "git.commitAllNoVerify",
        "title": "%command.commitAllNoVerify%",
        "category": "Git"
      },
      {
        "command": "git.commitAllSignedNoVerify",
        "title": "%command.commitAllSignedNoVerify%",
        "category": "Git"
      },
      {
        "command": "git.commitAllAmendNoVerify",
        "title": "%command.commitAllAmendNoVerify%",
        "category": "Git"
      },
      {
        "command": "git.restoreCommitTemplate",
        "title": "%command.restoreCommitTemplate%",
        "category": "Git"
      },
      {
        "command": "git.undoCommit",
        "title": "%command.undoCommit%",
        "category": "Git"
      },
      {
        "command": "git.checkout",
        "title": "%command.checkout%",
        "category": "Git"
      },
      {
        "command": "git.checkoutDetached",
        "title": "%command.checkoutDetached%",
        "category": "Git"
      },
      {
        "command": "git.branch",
        "title": "%command.branch%",
        "category": "Git"
      },
      {
        "command": "git.branchFrom",
        "title": "%command.branchFrom%",
        "category": "Git"
      },
      {
        "command": "git.deleteBranch",
        "title": "%command.deleteBranch%",
        "category": "Git"
      },
      {
        "command": "git.renameBranch",
        "title": "%command.renameBranch%",
        "category": "Git"
      },
      {
        "command": "git.merge",
        "title": "%command.merge%",
        "category": "Git"
      },
      {
        "command": "git.rebase",
        "title": "%command.rebase%",
        "category": "Git"
      },
      {
        "command": "git.createTag",
        "title": "%command.createTag%",
        "category": "Git"
      },
      {
        "command": "git.deleteTag",
        "title": "%command.deleteTag%",
        "category": "Git"
      },
      {
        "command": "git.fetch",
        "title": "%command.fetch%",
        "category": "Git"
      },
      {
        "command": "git.fetchPrune",
        "title": "%command.fetchPrune%",
        "category": "Git"
      },
      {
        "command": "git.fetchAll",
        "title": "%command.fetchAll%",
        "category": "Git"
      },
      {
        "command": "git.pull",
        "title": "%command.pull%",
        "category": "Git"
      },
      {
        "command": "git.pullRebase",
        "title": "%command.pullRebase%",
        "category": "Git"
      },
      {
        "command": "git.pullFrom",
        "title": "%command.pullFrom%",
        "category": "Git"
      },
      {
        "command": "git.push",
        "title": "%command.push%",
        "category": "Git"
      },
      {
        "command": "git.pushForce",
        "title": "%command.pushForce%",
        "category": "Git"
      },
      {
        "command": "git.pushTo",
        "title": "%command.pushTo%",
        "category": "Git"
      },
      {
        "command": "git.pushToForce",
        "title": "%command.pushToForce%",
        "category": "Git"
      },
      {
        "command": "git.pushTags",
        "title": "%command.pushTags%",
        "category": "Git"
      },
      {
        "command": "git.pushWithTags",
        "title": "%command.pushFollowTags%",
        "category": "Git"
      },
      {
        "command": "git.pushWithTagsForce",
        "title": "%command.pushFollowTagsForce%",
        "category": "Git"
      },
      {
        "command": "git.addRemote",
        "title": "%command.addRemote%",
        "category": "Git"
      },
      {
        "command": "git.removeRemote",
        "title": "%command.removeRemote%",
        "category": "Git"
      },
      {
        "command": "git.sync",
        "title": "%command.sync%",
        "category": "Git"
      },
      {
        "command": "git.syncRebase",
        "title": "%command.syncRebase%",
        "category": "Git"
      },
      {
        "command": "git.publish",
        "title": "%command.publish%",
        "category": "Git"
      },
      {
        "command": "git.showOutput",
        "title": "%command.showOutput%",
        "category": "Git"
      },
      {
        "command": "git.ignore",
        "title": "%command.ignore%",
        "category": "Git"
      },
      {
        "command": "git.revealInExplorer",
        "title": "%command.revealInExplorer%",
        "category": "Git"
      },
      {
        "command": "git.stashIncludeUntracked",
        "title": "%command.stashIncludeUntracked%",
        "category": "Git"
      },
      {
        "command": "git.stash",
        "title": "%command.stash%",
        "category": "Git"
      },
      {
        "command": "git.stashPop",
        "title": "%command.stashPop%",
        "category": "Git"
      },
      {
        "command": "git.stashPopLatest",
        "title": "%command.stashPopLatest%",
        "category": "Git"
      },
      {
        "command": "git.stashApply",
        "title": "%command.stashApply%",
        "category": "Git"
      },
      {
        "command": "git.stashApplyLatest",
        "title": "%command.stashApplyLatest%",
        "category": "Git"
      },
      {
        "command": "git.stashDrop",
        "title": "%command.stashDrop%",
        "category": "Git"
      },
      {
        "command": "git.timeline.openDiff",
        "title": "%command.timelineOpenDiff%",
        "icon": "$(compare-changes)",
        "category": "Git"
      },
      {
        "command": "git.timeline.copyCommitId",
        "title": "%command.timelineCopyCommitId%",
        "category": "Git"
      },
      {
        "command": "git.timeline.copyCommitMessage",
        "title": "%command.timelineCopyCommitMessage%",
        "category": "Git"
      },
      {
        "command": "git.rebaseAbort",
        "title": "%command.rebaseAbort%",
        "category": "Git"
      }
    ],
    "keybindings": [
      {
        "command": "git.stageSelectedRanges",
        "key": "ctrl+k ctrl+alt+s",
        "mac": "cmd+k cmd+alt+s",
        "when": "isInDiffEditor"
      },
      {
        "command": "git.unstageSelectedRanges",
        "key": "ctrl+k ctrl+n",
        "mac": "cmd+k cmd+n",
        "when": "isInDiffEditor"
      },
      {
        "command": "git.revertSelectedRanges",
        "key": "ctrl+k ctrl+r",
        "mac": "cmd+k cmd+r",
        "when": "isInDiffEditor"
      }
    ],
    "menus": {
      "commandPalette": [
        {
          "command": "git.setLogLevel",
          "when": "config.git.enabled && !git.missing"
        },
        {
          "command": "git.clone",
          "when": "config.git.enabled && !git.missing"
        },
        {
          "command": "git.cloneRecursive",
          "when": "config.git.enabled && !git.missing"
        },
        {
          "command": "git.init",
          "when": "config.git.enabled && !git.missing"
        },
        {
          "command": "git.openRepository",
          "when": "config.git.enabled && !git.missing"
        },
        {
          "command": "git.close",
          "when": "config.git.enabled && !git.missing && gitOpenRepositoryCount != 0"
        },
        {
          "command": "git.refresh",
          "when": "config.git.enabled && !git.missing && gitOpenRepositoryCount != 0"
        },
        {
          "command": "git.openFile",
          "when": "config.git.enabled && !git.missing && gitOpenRepositoryCount != 0"
        },
        {
          "command": "git.openHEADFile",
          "when": "config.git.enabled && !git.missing && gitOpenRepositoryCount != 0"
        },
        {
          "command": "git.openChange",
          "when": "config.git.enabled && !git.missing && gitOpenRepositoryCount != 0"
        },
        {
          "command": "git.stage",
          "when": "config.git.enabled && !git.missing && gitOpenRepositoryCount != 0"
        },
        {
          "command": "git.stageAll",
          "when": "config.git.enabled && !git.missing && gitOpenRepositoryCount != 0"
        },
        {
          "command": "git.stageAllTracked",
          "when": "config.git.enabled && !git.missing && gitOpenRepositoryCount != 0"
        },
        {
          "command": "git.stageAllUntracked",
          "when": "config.git.enabled && !git.missing && gitOpenRepositoryCount != 0"
        },
        {
          "command": "git.stageAllMerge",
          "when": "config.git.enabled && !git.missing && gitOpenRepositoryCount != 0"
        },
        {
          "command": "git.stageSelectedRanges",
          "when": "config.git.enabled && !git.missing && gitOpenRepositoryCount != 0"
        },
        {
          "command": "git.stageChange",
          "when": "false"
        },
        {
          "command": "git.revertSelectedRanges",
          "when": "config.git.enabled && !git.missing && gitOpenRepositoryCount != 0"
        },
        {
          "command": "git.revertChange",
          "when": "false"
        },
        {
          "command": "git.openFile2",
          "when": "false"
        },
        {
          "command": "git.unstage",
          "when": "config.git.enabled && !git.missing && gitOpenRepositoryCount != 0"
        },
        {
          "command": "git.unstageAll",
          "when": "config.git.enabled && !git.missing && gitOpenRepositoryCount != 0"
        },
        {
          "command": "git.unstageSelectedRanges",
          "when": "config.git.enabled && !git.missing && gitOpenRepositoryCount != 0"
        },
        {
          "command": "git.clean",
          "when": "config.git.enabled && !git.missing && gitOpenRepositoryCount != 0"
        },
        {
          "command": "git.cleanAll",
          "when": "config.git.enabled && !git.missing && gitOpenRepositoryCount != 0"
        },
        {
          "command": "git.cleanAllTracked",
          "when": "config.git.enabled && !git.missing && gitOpenRepositoryCount != 0"
        },
        {
          "command": "git.cleanAllUntracked",
          "when": "config.git.enabled && !git.missing && gitOpenRepositoryCount != 0"
        },
        {
          "command": "git.rename",
          "when": "false"
        },
        {
          "command": "git.commit",
          "when": "config.git.enabled && !git.missing && gitOpenRepositoryCount != 0"
        },
        {
          "command": "git.commitStaged",
          "when": "config.git.enabled && !git.missing && gitOpenRepositoryCount != 0"
        },
        {
          "command": "git.commitEmpty",
          "when": "config.git.enabled && !git.missing && gitOpenRepositoryCount != 0"
        },
        {
          "command": "git.commitStagedSigned",
          "when": "config.git.enabled && !git.missing && gitOpenRepositoryCount != 0"
        },
        {
          "command": "git.commitStagedAmend",
          "when": "config.git.enabled && !git.missing && gitOpenRepositoryCount != 0"
        },
        {
          "command": "git.commitAll",
          "when": "config.git.enabled && !git.missing && gitOpenRepositoryCount != 0"
        },
        {
          "command": "git.commitAllSigned",
          "when": "config.git.enabled && !git.missing && gitOpenRepositoryCount != 0"
        },
        {
          "command": "git.commitAllAmend",
          "when": "config.git.enabled && !git.missing && gitOpenRepositoryCount != 0"
        },
        {
          "command": "git.rebaseAbort",
          "when": "config.git.enabled && !git.missing && gitOpenRepositoryCount != 0 && gitRebaseInProgress"
        },
        {
          "command": "git.commitNoVerify",
          "when": "config.git.enabled && !git.missing && config.git.allowNoVerifyCommit && gitOpenRepositoryCount != 0"
        },
        {
          "command": "git.commitStagedNoVerify",
          "when": "config.git.enabled && !git.missing && config.git.allowNoVerifyCommit && gitOpenRepositoryCount != 0"
        },
        {
          "command": "git.commitEmptyNoVerify",
          "when": "config.git.enabled && !git.missing && config.git.allowNoVerifyCommit && gitOpenRepositoryCount != 0"
        },
        {
          "command": "git.commitStagedSignedNoVerify",
          "when": "config.git.enabled && !git.missing && config.git.allowNoVerifyCommit && gitOpenRepositoryCount != 0"
        },
        {
          "command": "git.commitStagedAmendNoVerify",
          "when": "config.git.enabled && !git.missing && config.git.allowNoVerifyCommit && gitOpenRepositoryCount != 0"
        },
        {
          "command": "git.commitAllNoVerify",
          "when": "config.git.enabled && !git.missing && config.git.allowNoVerifyCommit && gitOpenRepositoryCount != 0"
        },
        {
          "command": "git.commitAllSignedNoVerify",
          "when": "config.git.enabled && !git.missing && config.git.allowNoVerifyCommit && gitOpenRepositoryCount != 0"
        },
        {
          "command": "git.commitAllAmendNoVerify",
          "when": "config.git.enabled && !git.missing && config.git.allowNoVerifyCommit && gitOpenRepositoryCount != 0"
        },
        {
          "command": "git.restoreCommitTemplate",
          "when": "false"
        },
        {
          "command": "git.revealInExplorer",
          "when": "false"
        },
        {
          "command": "git.undoCommit",
          "when": "config.git.enabled && !git.missing && gitOpenRepositoryCount != 0"
        },
        {
          "command": "git.checkout",
          "when": "config.git.enabled && !git.missing && gitOpenRepositoryCount != 0"
        },
        {
          "command": "git.branch",
          "when": "config.git.enabled && !git.missing && gitOpenRepositoryCount != 0"
        },
        {
          "command": "git.branchFrom",
          "when": "config.git.enabled && !git.missing && gitOpenRepositoryCount != 0"
        },
        {
          "command": "git.deleteBranch",
          "when": "config.git.enabled && !git.missing && gitOpenRepositoryCount != 0"
        },
        {
          "command": "git.renameBranch",
          "when": "config.git.enabled && !git.missing && gitOpenRepositoryCount != 0"
        },
        {
          "command": "git.pull",
          "when": "config.git.enabled && !git.missing && gitOpenRepositoryCount != 0"
        },
        {
          "command": "git.pullFrom",
          "when": "config.git.enabled && !git.missing && gitOpenRepositoryCount != 0"
        },
        {
          "command": "git.pullRebase",
          "when": "config.git.enabled && !git.missing && gitOpenRepositoryCount != 0"
        },
        {
          "command": "git.merge",
          "when": "config.git.enabled && !git.missing && gitOpenRepositoryCount != 0"
        },
        {
          "command": "git.rebase",
          "when": "config.git.enabled && !git.missing && gitOpenRepositoryCount != 0"
        },
        {
          "command": "git.createTag",
          "when": "config.git.enabled && !git.missing && gitOpenRepositoryCount != 0"
        },
        {
          "command": "git.deleteTag",
          "when": "config.git.enabled && !git.missing && gitOpenRepositoryCount != 0"
        },
        {
          "command": "git.fetch",
          "when": "config.git.enabled && !git.missing && gitOpenRepositoryCount != 0"
        },
        {
          "command": "git.fetchPrune",
          "when": "config.git.enabled && !git.missing && gitOpenRepositoryCount != 0"
        },
        {
          "command": "git.fetchAll",
          "when": "config.git.enabled && !git.missing && gitOpenRepositoryCount != 0"
        },
        {
          "command": "git.push",
          "when": "config.git.enabled && !git.missing && gitOpenRepositoryCount != 0"
        },
        {
          "command": "git.pushForce",
          "when": "config.git.enabled && !git.missing && config.git.allowForcePush && gitOpenRepositoryCount != 0"
        },
        {
          "command": "git.pushTo",
          "when": "config.git.enabled && !git.missing && gitOpenRepositoryCount != 0"
        },
        {
          "command": "git.pushToForce",
          "when": "config.git.enabled && !git.missing && config.git.allowForcePush && gitOpenRepositoryCount != 0"
        },
        {
          "command": "git.pushWithTags",
          "when": "config.git.enabled && !git.missing && gitOpenRepositoryCount != 0"
        },
        {
          "command": "git.pushWithTagsForce",
          "when": "config.git.enabled && !git.missing && config.git.allowForcePush && gitOpenRepositoryCount != 0"
        },
        {
          "command": "git.pushTags",
          "when": "config.git.enabled && !git.missing && gitOpenRepositoryCount != 0"
        },
        {
          "command": "git.addRemote",
          "when": "config.git.enabled && !git.missing && gitOpenRepositoryCount != 0"
        },
        {
          "command": "git.removeRemote",
          "when": "config.git.enabled && !git.missing && gitOpenRepositoryCount != 0"
        },
        {
          "command": "git.sync",
          "when": "config.git.enabled && !git.missing && gitOpenRepositoryCount != 0"
        },
        {
          "command": "git.syncRebase",
          "when": "config.git.enabled && !git.missing && gitOpenRepositoryCount != 0"
        },
        {
          "command": "git.publish",
          "when": "config.git.enabled && !git.missing && gitOpenRepositoryCount != 0"
        },
        {
          "command": "git.showOutput",
          "when": "config.git.enabled"
        },
        {
          "command": "git.ignore",
          "when": "config.git.enabled && !git.missing && gitOpenRepositoryCount != 0"
        },
        {
          "command": "git.stashIncludeUntracked",
          "when": "config.git.enabled && !git.missing && gitOpenRepositoryCount != 0"
        },
        {
          "command": "git.stash",
          "when": "config.git.enabled && !git.missing && gitOpenRepositoryCount != 0"
        },
        {
          "command": "git.stashPop",
          "when": "config.git.enabled && !git.missing && gitOpenRepositoryCount != 0"
        },
        {
          "command": "git.stashPopLatest",
          "when": "config.git.enabled && !git.missing && gitOpenRepositoryCount != 0"
        },
        {
          "command": "git.stashApply",
          "when": "config.git.enabled && !git.missing && gitOpenRepositoryCount != 0"
        },
        {
          "command": "git.stashApplyLatest",
          "when": "config.git.enabled && !git.missing && gitOpenRepositoryCount != 0"
        },
        {
          "command": "git.stashDrop",
          "when": "config.git.enabled && !git.missing && gitOpenRepositoryCount != 0"
        },
        {
          "command": "git.timeline.openDiff",
          "when": "false"
        },
        {
          "command": "git.timeline.copyCommitId",
          "when": "false"
        },
        {
          "command": "git.timeline.copyCommitMessage",
          "when": "false"
        }
      ],
      "scm/title": [
        {
          "command": "git.commit",
          "group": "navigation",
          "when": "scmProvider == git"
        },
        {
          "command": "git.refresh",
          "group": "navigation",
          "when": "scmProvider == git"
        },
        {
          "command": "git.pull",
          "group": "1_header@1",
          "when": "scmProvider == git"
        },
        {
          "command": "git.push",
          "group": "1_header@2",
          "when": "scmProvider == git"
        },
        {
          "command": "git.clone",
          "group": "1_header@3",
          "when": "scmProvider == git"
        },
        {
          "command": "git.checkout",
          "group": "1_header@4",
          "when": "scmProvider == git"
        },
        {
          "submenu": "git.commit",
          "group": "2_main@1",
          "when": "scmProvider == git"
        },
        {
          "submenu": "git.changes",
          "group": "2_main@2",
          "when": "scmProvider == git"
        },
        {
          "submenu": "git.pullpush",
          "group": "2_main@3",
          "when": "scmProvider == git"
        },
        {
          "submenu": "git.branch",
          "group": "2_main@4",
          "when": "scmProvider == git"
        },
        {
          "submenu": "git.remotes",
          "group": "2_main@5",
          "when": "scmProvider == git"
        },
        {
          "submenu": "git.stash",
          "group": "2_main@6",
          "when": "scmProvider == git"
        },
        {
          "submenu": "git.tags",
          "group": "2_main@7",
          "when": "scmProvider == git"
        },
        {
          "command": "git.showOutput",
          "group": "3_footer",
          "when": "scmProvider == git"
        }
      ],
      "scm/sourceControl": [
        {
          "command": "git.close",
          "group": "navigation",
          "when": "scmProvider == git"
        }
      ],
      "scm/resourceGroup/context": [
        {
          "command": "git.stageAllMerge",
          "when": "scmProvider == git && scmResourceGroup == merge",
          "group": "1_modification"
        },
        {
          "command": "git.stageAllMerge",
          "when": "scmProvider == git && scmResourceGroup == merge",
          "group": "inline"
        },
        {
          "command": "git.unstageAll",
          "when": "scmProvider == git && scmResourceGroup == index",
          "group": "1_modification"
        },
        {
          "command": "git.unstageAll",
          "when": "scmProvider == git && scmResourceGroup == index",
          "group": "inline"
        },
        {
          "command": "git.cleanAll",
          "when": "scmProvider == git && scmResourceGroup == workingTree && config.git.untrackedChanges == mixed",
          "group": "1_modification"
        },
        {
          "command": "git.stageAll",
          "when": "scmProvider == git && scmResourceGroup == workingTree && config.git.untrackedChanges == mixed",
          "group": "1_modification"
        },
        {
          "command": "git.cleanAll",
          "when": "scmProvider == git && scmResourceGroup == workingTree && config.git.untrackedChanges == mixed",
          "group": "inline"
        },
        {
          "command": "git.stageAll",
          "when": "scmProvider == git && scmResourceGroup == workingTree && config.git.untrackedChanges == mixed",
          "group": "inline"
        },
        {
          "command": "git.cleanAllTracked",
          "when": "scmProvider == git && scmResourceGroup == workingTree && config.git.untrackedChanges != mixed",
          "group": "1_modification"
        },
        {
          "command": "git.stageAllTracked",
          "when": "scmProvider == git && scmResourceGroup == workingTree && config.git.untrackedChanges != mixed",
          "group": "1_modification"
        },
        {
          "command": "git.cleanAllTracked",
          "when": "scmProvider == git && scmResourceGroup == workingTree && config.git.untrackedChanges != mixed",
          "group": "inline"
        },
        {
          "command": "git.stageAllTracked",
          "when": "scmProvider == git && scmResourceGroup == workingTree && config.git.untrackedChanges != mixed",
          "group": "inline"
        },
        {
          "command": "git.cleanAllUntracked",
          "when": "scmProvider == git && scmResourceGroup == untracked",
          "group": "1_modification"
        },
        {
          "command": "git.stageAllUntracked",
          "when": "scmProvider == git && scmResourceGroup == untracked",
          "group": "1_modification"
        },
        {
          "command": "git.cleanAllUntracked",
          "when": "scmProvider == git && scmResourceGroup == untracked",
          "group": "inline"
        },
        {
          "command": "git.stageAllUntracked",
          "when": "scmProvider == git && scmResourceGroup == untracked",
          "group": "inline"
        }
      ],
      "scm/resourceFolder/context": [
        {
          "command": "git.stage",
          "when": "scmProvider == git && scmResourceGroup == merge",
          "group": "1_modification"
        },
        {
          "command": "git.stage",
          "when": "scmProvider == git && scmResourceGroup == merge",
          "group": "inline"
        },
        {
          "command": "git.unstage",
          "when": "scmProvider == git && scmResourceGroup == index",
          "group": "1_modification"
        },
        {
          "command": "git.unstage",
          "when": "scmProvider == git && scmResourceGroup == index",
          "group": "inline"
        },
        {
          "command": "git.stage",
          "when": "scmProvider == git && scmResourceGroup == workingTree",
          "group": "1_modification"
        },
        {
          "command": "git.clean",
          "when": "scmProvider == git && scmResourceGroup == workingTree",
          "group": "1_modification"
        },
        {
          "command": "git.clean",
          "when": "scmProvider == git && scmResourceGroup == workingTree",
          "group": "inline"
        },
        {
          "command": "git.stage",
          "when": "scmProvider == git && scmResourceGroup == workingTree",
          "group": "inline"
        },
        {
          "command": "git.ignore",
          "when": "scmProvider == git && scmResourceGroup == workingTree",
          "group": "1_modification@3"
        },
        {
          "command": "git.stage",
          "when": "scmProvider == git && scmResourceGroup == untracked",
          "group": "1_modification"
        },
        {
          "command": "git.stage",
          "when": "scmProvider == git && scmResourceGroup == untracked",
          "group": "inline"
        },
        {
          "command": "git.clean",
          "when": "scmProvider == git && scmResourceGroup == untracked",
          "group": "1_modification"
        },
        {
          "command": "git.clean",
          "when": "scmProvider == git && scmResourceGroup == untracked",
          "group": "inline"
        },
        {
          "command": "git.ignore",
          "when": "scmProvider == git && scmResourceGroup == untracked",
          "group": "1_modification@3"
        }
      ],
      "scm/resourceState/context": [
        {
          "command": "git.stage",
          "when": "scmProvider == git && scmResourceGroup == merge",
          "group": "1_modification"
        },
        {
          "command": "git.openFile",
          "when": "scmProvider == git && scmResourceGroup == merge",
          "group": "navigation"
        },
        {
          "command": "git.stage",
          "when": "scmProvider == git && scmResourceGroup == merge",
          "group": "inline"
        },
        {
          "command": "git.revealInExplorer",
          "when": "scmProvider == git && scmResourceGroup == merge",
          "group": "2_view"
        },
        {
          "command": "git.openFile2",
          "when": "scmProvider == git && scmResourceGroup == merge && config.git.showInlineOpenFileAction && config.git.openDiffOnClick",
          "group": "inline0"
        },
        {
          "command": "git.openChange",
          "when": "scmProvider == git && scmResourceGroup == merge && config.git.showInlineOpenFileAction && !config.git.openDiffOnClick",
          "group": "inline0"
        },
        {
          "command": "git.openChange",
          "when": "scmProvider == git && scmResourceGroup == index",
          "group": "navigation"
        },
        {
          "command": "git.openFile",
          "when": "scmProvider == git && scmResourceGroup == index",
          "group": "navigation"
        },
        {
          "command": "git.openHEADFile",
          "when": "scmProvider == git && scmResourceGroup == index",
          "group": "navigation"
        },
        {
          "command": "git.unstage",
          "when": "scmProvider == git && scmResourceGroup == index",
          "group": "1_modification"
        },
        {
          "command": "git.unstage",
          "when": "scmProvider == git && scmResourceGroup == index",
          "group": "inline"
        },
        {
          "command": "git.revealInExplorer",
          "when": "scmProvider == git && scmResourceGroup == index",
          "group": "2_view"
        },
        {
          "command": "git.openFile2",
          "when": "scmProvider == git && scmResourceGroup == index && config.git.showInlineOpenFileAction && config.git.openDiffOnClick",
          "group": "inline0"
        },
        {
          "command": "git.openChange",
          "when": "scmProvider == git && scmResourceGroup == index && config.git.showInlineOpenFileAction && !config.git.openDiffOnClick",
          "group": "inline0"
        },
        {
          "command": "git.openChange",
          "when": "scmProvider == git && scmResourceGroup == workingTree",
          "group": "navigation"
        },
        {
          "command": "git.openHEADFile",
          "when": "scmProvider == git && scmResourceGroup == workingTree",
          "group": "navigation"
        },
        {
          "command": "git.openFile",
          "when": "scmProvider == git && scmResourceGroup == workingTree",
          "group": "navigation"
        },
        {
          "command": "git.stage",
          "when": "scmProvider == git && scmResourceGroup == workingTree",
          "group": "1_modification"
        },
        {
          "command": "git.clean",
          "when": "scmProvider == git && scmResourceGroup == workingTree",
          "group": "1_modification"
        },
        {
          "command": "git.clean",
          "when": "scmProvider == git && scmResourceGroup == workingTree",
          "group": "inline"
        },
        {
          "command": "git.stage",
          "when": "scmProvider == git && scmResourceGroup == workingTree",
          "group": "inline"
        },
        {
          "command": "git.openFile2",
          "when": "scmProvider == git && scmResourceGroup == workingTree && config.git.showInlineOpenFileAction && config.git.openDiffOnClick",
          "group": "inline0"
        },
        {
          "command": "git.openChange",
          "when": "scmProvider == git && scmResourceGroup == workingTree && config.git.showInlineOpenFileAction && !config.git.openDiffOnClick",
          "group": "inline0"
        },
        {
          "command": "git.ignore",
          "when": "scmProvider == git && scmResourceGroup == workingTree",
          "group": "1_modification@3"
        },
        {
          "command": "git.revealInExplorer",
          "when": "scmProvider == git && scmResourceGroup == workingTree",
          "group": "2_view"
        },
        {
          "command": "git.openChange",
          "when": "scmProvider == git && scmResourceGroup == untracked",
          "group": "navigation"
        },
        {
          "command": "git.openHEADFile",
          "when": "scmProvider == git && scmResourceGroup == untracked",
          "group": "navigation"
        },
        {
          "command": "git.openFile",
          "when": "scmProvider == git && scmResourceGroup == untracked",
          "group": "navigation"
        },
        {
          "command": "git.stage",
          "when": "scmProvider == git && scmResourceGroup == untracked",
          "group": "1_modification"
        },
        {
          "command": "git.clean",
          "when": "scmProvider == git && scmResourceGroup == untracked && !gitFreshRepository",
          "group": "1_modification"
        },
        {
          "command": "git.clean",
          "when": "scmProvider == git && scmResourceGroup == untracked && !gitFreshRepository",
          "group": "inline"
        },
        {
          "command": "git.stage",
          "when": "scmProvider == git && scmResourceGroup == untracked",
          "group": "inline"
        },
        {
          "command": "git.openFile2",
          "when": "scmProvider == git && scmResourceGroup == untracked && config.git.showInlineOpenFileAction && config.git.openDiffOnClick",
          "group": "inline0"
        },
        {
          "command": "git.openChange",
          "when": "scmProvider == git && scmResourceGroup == untracked && config.git.showInlineOpenFileAction && !config.git.openDiffOnClick",
          "group": "inline0"
        },
        {
          "command": "git.ignore",
          "when": "scmProvider == git && scmResourceGroup == untracked",
          "group": "1_modification@3"
        }
      ],
      "editor/title": [
        {
          "command": "git.openFile",
          "group": "navigation",
          "when": "config.git.enabled && !git.missing && gitOpenRepositoryCount != 0 && isInDiffEditor && resourceScheme =~ /^git$|^file$/"
        },
        {
          "command": "git.openChange",
          "group": "navigation",
          "when": "config.git.enabled && !git.missing && gitOpenRepositoryCount != 0 && !isInDiffEditor && resourceScheme == file"
        },
        {
          "command": "git.stageSelectedRanges",
          "group": "2_git@1",
          "when": "config.git.enabled && !git.missing && gitOpenRepositoryCount != 0 && isInDiffEditor && resourceScheme =~ /^git$|^file$/"
        },
        {
          "command": "git.unstageSelectedRanges",
          "group": "2_git@2",
          "when": "config.git.enabled && !git.missing && gitOpenRepositoryCount != 0 && isInDiffEditor && resourceScheme =~ /^git$|^file$/"
        },
        {
          "command": "git.revertSelectedRanges",
          "group": "2_git@3",
          "when": "config.git.enabled && !git.missing && gitOpenRepositoryCount != 0 && isInDiffEditor && resourceScheme =~ /^git$|^file$/"
        }
      ],
      "editor/context": [
        {
          "command": "git.stageSelectedRanges",
          "group": "2_git@1",
          "when": "isInDiffRightEditor && config.git.enabled && !git.missing && gitOpenRepositoryCount != 0 && isInDiffEditor && resourceScheme =~ /^git$|^file$/"
        },
        {
          "command": "git.unstageSelectedRanges",
          "group": "2_git@2",
          "when": "isInDiffRightEditor && config.git.enabled && !git.missing && gitOpenRepositoryCount != 0 && isInDiffEditor && resourceScheme =~ /^git$|^file$/"
        },
        {
          "command": "git.revertSelectedRanges",
          "group": "2_git@3",
          "when": "isInDiffRightEditor && config.git.enabled && !git.missing && gitOpenRepositoryCount != 0 && isInDiffEditor && resourceScheme =~ /^git$|^file$/"
        }
      ],
      "scm/change/title": [
        {
          "command": "git.stageChange",
          "when": "config.git.enabled && !git.missing && originalResourceScheme == git"
        },
        {
          "command": "git.revertChange",
          "when": "config.git.enabled && !git.missing && originalResourceScheme == git"
        }
      ],
      "timeline/item/context": [
        {
          "command": "git.timeline.openDiff",
          "group": "1_actions",
          "when": "config.git.enabled && !git.missing && timelineItem =~ /git:file\\b/"
        },
        {
          "command": "git.timeline.copyCommitId",
          "group": "5_copy@1",
          "when": "config.git.enabled && !git.missing && timelineItem =~ /git:file:commit\\b/"
        },
        {
          "command": "git.timeline.copyCommitMessage",
          "group": "5_copy@2",
          "when": "config.git.enabled && !git.missing && timelineItem =~ /git:file:commit\\b/"
        }
      ],
      "explorer/context": [
        {
          "submenu": "git.explorer",
          "group": "7_git",
          "when": "config.git.enabled && !git.missing && !explorerResourceIsRoot"
        }
      ],
      "git.explorer": [
        {
          "command": "git.rename"
        }
      ],
      "git.commit": [
        {
          "command": "git.commit",
          "group": "1_commit@1"
        },
        {
          "command": "git.commitStaged",
          "group": "1_commit@2"
        },
        {
          "command": "git.commitAll",
          "group": "1_commit@3"
        },
        {
          "command": "git.undoCommit",
          "group": "1_commit@4"
        },
        {
          "command": "git.rebaseAbort",
          "group": "1_commit@5"
        },
        {
          "command": "git.commitNoVerify",
          "group": "1_commit@6",
          "when": "config.git.allowNoVerifyCommit"
        },
        {
          "command": "git.commitStagedNoVerify",
          "group": "1_commit@7",
          "when": "config.git.allowNoVerifyCommit"
        },
        {
          "command": "git.commitAllNoVerify",
          "group": "1_commit@8",
          "when": "config.git.allowNoVerifyCommit"
        },
        {
          "command": "git.commitStagedAmend",
          "group": "2_amend@1"
        },
        {
          "command": "git.commitAllAmend",
          "group": "2_amend@2"
        },
        {
          "command": "git.commitStagedAmendNoVerify",
          "group": "2_amend@3",
          "when": "config.git.allowNoVerifyCommit"
        },
        {
          "command": "git.commitAllAmendNoVerify",
          "group": "2_amend@4",
          "when": "config.git.allowNoVerifyCommit"
        },
        {
          "command": "git.commitStagedSigned",
          "group": "3_signoff@1"
        },
        {
          "command": "git.commitAllSigned",
          "group": "3_signoff@2"
        },
        {
          "command": "git.commitStagedSignedNoVerify",
          "group": "3_signoff@3",
          "when": "config.git.allowNoVerifyCommit"
        },
        {
          "command": "git.commitAllSignedNoVerify",
          "group": "3_signoff@4",
          "when": "config.git.allowNoVerifyCommit"
        }
      ],
      "git.changes": [
        {
          "command": "git.stageAll",
          "group": "changes@1"
        },
        {
          "command": "git.unstageAll",
          "group": "changes@2"
        },
        {
          "command": "git.cleanAll",
          "group": "changes@3"
        }
      ],
      "git.pullpush": [
        {
          "command": "git.sync",
          "group": "1_sync@1"
        },
        {
          "command": "git.syncRebase",
          "when": "gitState == idle",
          "group": "1_sync@2"
        },
        {
          "command": "git.pull",
          "group": "2_pull@1"
        },
        {
          "command": "git.pullRebase",
          "group": "2_pull@2"
        },
        {
          "command": "git.pullFrom",
          "group": "2_pull@3"
        },
        {
          "command": "git.push",
          "group": "3_push@1"
        },
        {
          "command": "git.pushForce",
          "when": "config.git.allowForcePush",
          "group": "3_push@2"
        },
        {
          "command": "git.pushTo",
          "group": "3_push@3"
        },
        {
          "command": "git.pushToForce",
          "when": "config.git.allowForcePush",
          "group": "3_push@4"
        },
        {
          "command": "git.fetch",
          "group": "4_fetch@1"
        },
        {
          "command": "git.fetchPrune",
          "group": "4_fetch@2"
        },
        {
          "command": "git.fetchAll",
          "group": "4_fetch@3"
        }
      ],
      "git.branch": [
        {
          "command": "git.merge",
          "group": "branch@1"
        },
        {
          "command": "git.rebase",
          "group": "branch@2"
        },
        {
          "command": "git.branch",
          "group": "branch@3"
        },
        {
          "command": "git.branchFrom",
          "group": "branch@4"
        },
        {
          "command": "git.renameBranch",
          "group": "branch@5"
        },
        {
          "command": "git.publish",
          "group": "branch@6"
        }
      ],
      "git.remotes": [
        {
          "command": "git.addRemote",
          "group": "remote@1"
        },
        {
          "command": "git.removeRemote",
          "group": "remote@2"
        }
      ],
      "git.stash": [
        {
          "command": "git.stash",
          "group": "stash@1"
        },
        {
          "command": "git.stashIncludeUntracked",
          "group": "stash@2"
        },
        {
          "command": "git.stashApplyLatest",
          "group": "stash@3"
        },
        {
          "command": "git.stashApply",
          "group": "stash@4"
        },
        {
          "command": "git.stashPopLatest",
          "group": "stash@5"
        },
        {
          "command": "git.stashPop",
          "group": "stash@6"
        },
        {
          "command": "git.stashDrop",
          "group": "stash@7"
        }
      ],
      "git.tags": [
        {
          "command": "git.createTag",
          "group": "tags@1"
        },
        {
          "command": "git.deleteTag",
          "group": "tags@2"
        }
      ]
    },
    "submenus": [
      {
        "id": "git.explorer",
        "label": "%submenu.explorer%"
      },
      {
        "id": "git.commit",
        "label": "%submenu.commit%"
      },
      {
        "id": "git.changes",
        "label": "%submenu.changes%"
      },
      {
        "id": "git.pullpush",
        "label": "%submenu.pullpush%"
      },
      {
        "id": "git.branch",
        "label": "%submenu.branch%"
      },
      {
        "id": "git.remotes",
        "label": "%submenu.remotes%"
      },
      {
        "id": "git.stash",
        "label": "%submenu.stash%"
      },
      {
        "id": "git.tags",
        "label": "%submenu.tags%"
      }
    ],
    "configuration": {
      "title": "Git",
      "properties": {
        "git.enabled": {
          "type": "boolean",
          "scope": "resource",
          "description": "%config.enabled%",
          "default": true
        },
        "git.path": {
          "type": [
            "string",
            "null",
            "array"
          ],
          "markdownDescription": "%config.path%",
          "default": null,
          "scope": "machine"
        },
        "git.autoRepositoryDetection": {
          "type": [
            "boolean",
            "string"
          ],
          "enum": [
            true,
            false,
            "subFolders",
            "openEditors"
          ],
          "enumDescriptions": [
            "%config.autoRepositoryDetection.true%",
            "%config.autoRepositoryDetection.false%",
            "%config.autoRepositoryDetection.subFolders%",
            "%config.autoRepositoryDetection.openEditors%"
          ],
          "description": "%config.autoRepositoryDetection%",
          "default": true
        },
        "git.autorefresh": {
          "type": "boolean",
          "description": "%config.autorefresh%",
          "default": true
        },
        "git.autofetch": {
          "type": "boolean",
          "scope": "resource",
          "description": "%config.autofetch%",
          "default": false,
          "tags": [
            "usesOnlineServices"
          ]
        },
        "git.autofetchPeriod": {
          "type": "number",
          "scope": "resource",
          "description": "%config.autofetchPeriod%",
          "default": 180
        },
        "git.branchValidationRegex": {
          "type": "string",
          "description": "%config.branchValidationRegex%",
          "default": ""
        },
        "git.branchWhitespaceChar": {
          "type": "string",
          "description": "%config.branchWhitespaceChar%",
          "default": "-"
        },
        "git.confirmSync": {
          "type": "boolean",
          "description": "%config.confirmSync%",
          "default": true
        },
        "git.countBadge": {
          "type": "string",
          "enum": [
            "all",
            "tracked",
            "off"
          ],
          "enumDescriptions": [
            "%config.countBadge.all%",
            "%config.countBadge.tracked%",
            "%config.countBadge.off%"
          ],
          "description": "%config.countBadge%",
          "default": "all",
          "scope": "resource"
        },
        "git.checkoutType": {
          "type": "array",
          "items": {
            "type": "string",
            "enum": [
              "local",
              "tags",
              "remote"
            ],
            "enumDescriptions": [
              "%config.checkoutType.local%",
              "%config.checkoutType.tags%",
              "%config.checkoutType.remote%"
            ]
          },
          "uniqueItems": true,
          "markdownDescription": "%config.checkoutType%",
          "default": [
            "local",
            "remote",
            "tags"
          ]
        },
        "git.ignoreLegacyWarning": {
          "type": "boolean",
          "description": "%config.ignoreLegacyWarning%",
          "default": false
        },
        "git.ignoreMissingGitWarning": {
          "type": "boolean",
          "description": "%config.ignoreMissingGitWarning%",
          "default": false
        },
        "git.ignoreWindowsGit27Warning": {
          "type": "boolean",
          "description": "%config.ignoreWindowsGit27Warning%",
          "default": false
        },
        "git.ignoreLimitWarning": {
          "type": "boolean",
          "description": "%config.ignoreLimitWarning%",
          "default": false
        },
        "git.defaultCloneDirectory": {
          "type": [
            "string",
            "null"
          ],
          "default": null,
          "scope": "machine",
          "description": "%config.defaultCloneDirectory%"
        },
        "git.enableSmartCommit": {
          "type": "boolean",
          "scope": "resource",
          "description": "%config.enableSmartCommit%",
          "default": false
        },
        "git.smartCommitChanges": {
          "type": "string",
          "enum": [
            "all",
            "tracked"
          ],
          "enumDescriptions": [
            "%config.smartCommitChanges.all%",
            "%config.smartCommitChanges.tracked%"
          ],
          "scope": "resource",
          "description": "%config.smartCommitChanges%",
          "default": "all"
        },
        "git.suggestSmartCommit": {
          "type": "boolean",
          "scope": "resource",
          "description": "%config.suggestSmartCommit%",
          "default": true
        },
        "git.enableCommitSigning": {
          "type": "boolean",
          "scope": "resource",
          "description": "%config.enableCommitSigning%",
          "default": false
        },
        "git.confirmEmptyCommits": {
          "type": "boolean",
          "scope": "resource",
          "description": "%config.confirmEmptyCommits%",
          "default": true
        },
        "git.decorations.enabled": {
          "type": "boolean",
          "default": true,
          "description": "%config.decorations.enabled%"
        },
        "git.enableStatusBarSync": {
          "type": "boolean",
          "default": true,
          "description": "%config.enableStatusBarSync%",
          "scope": "resource"
        },
<<<<<<< HEAD
        "git.pushTags": {
          "type": "boolean",
          "scope": "resource",
          "default": false,
          "description": "%config.pushTags%"
=======
        "git.promptToSaveFilesBeforeStash": {
          "type": "string",
          "enum": [
            "always",
            "staged",
            "never"
          ],
          "enumDescriptions": [
            "%config.promptToSaveFilesBeforeStash.always%",
            "%config.promptToSaveFilesBeforeStash.staged%",
            "%config.promptToSaveFilesBeforeStash.never%"
          ],
          "scope": "resource",
          "default": "always",
          "description": "%config.promptToSaveFilesBeforeStash%"
>>>>>>> 7e5609af
        },
        "git.promptToSaveFilesBeforeCommit": {
          "type": "string",
          "enum": [
            "always",
            "staged",
            "never"
          ],
          "enumDescriptions": [
            "%config.promptToSaveFilesBeforeCommit.always%",
            "%config.promptToSaveFilesBeforeCommit.staged%",
            "%config.promptToSaveFilesBeforeCommit.never%"
          ],
          "scope": "resource",
          "default": "always",
          "description": "%config.promptToSaveFilesBeforeCommit%"
        },
        "git.postCommitCommand": {
          "type": "string",
          "enum": [
            "none",
            "push",
            "sync"
          ],
          "enumDescriptions": [
            "%config.postCommitCommand.none%",
            "%config.postCommitCommand.push%",
            "%config.postCommitCommand.sync%"
          ],
          "markdownDescription": "%config.postCommitCommand%",
          "scope": "resource",
          "default": "none"
        },
        "git.openAfterClone": {
          "type": "string",
          "enum": [
            "always",
            "alwaysNewWindow",
            "whenNoFolderOpen",
            "prompt"
          ],
          "enumDescriptions": [
            "%config.openAfterClone.always%",
            "%config.openAfterClone.alwaysNewWindow%",
            "%config.openAfterClone.whenNoFolderOpen%",
            "%config.openAfterClone.prompt%"
          ],
          "default": "prompt",
          "description": "%config.openAfterClone%"
        },
        "git.showInlineOpenFileAction": {
          "type": "boolean",
          "default": true,
          "description": "%config.showInlineOpenFileAction%"
        },
        "git.showPushSuccessNotification": {
          "type": "boolean",
          "description": "%config.showPushSuccessNotification%",
          "default": false
        },
        "git.inputValidation": {
          "type": "string",
          "enum": [
            "always",
            "warn",
            "off"
          ],
          "default": "warn",
          "description": "%config.inputValidation%"
        },
        "git.inputValidationLength": {
          "type": "number",
          "default": 72,
          "description": "%config.inputValidationLength%"
        },
        "git.inputValidationSubjectLength": {
          "type": [
            "number",
            "null"
          ],
          "default": 50,
          "description": "%config.inputValidationSubjectLength%"
        },
        "git.detectSubmodules": {
          "type": "boolean",
          "scope": "resource",
          "default": true,
          "description": "%config.detectSubmodules%"
        },
        "git.detectSubmodulesLimit": {
          "type": "number",
          "scope": "resource",
          "default": 10,
          "description": "%config.detectSubmodulesLimit%"
        },
        "git.alwaysShowStagedChangesResourceGroup": {
          "type": "boolean",
          "scope": "resource",
          "default": false,
          "description": "%config.alwaysShowStagedChangesResourceGroup%"
        },
        "git.alwaysSignOff": {
          "type": "boolean",
          "scope": "resource",
          "default": false,
          "description": "%config.alwaysSignOff%"
        },
        "git.ignoreSubmodules": {
          "type": "boolean",
          "scope": "resource",
          "default": false,
          "description": "%config.ignoreSubmodules%"
        },
        "git.ignoredRepositories": {
          "type": "array",
          "items": {
            "type": "string"
          },
          "default": [],
          "scope": "window",
          "description": "%config.ignoredRepositories%"
        },
        "git.scanRepositories": {
          "type": "array",
          "items": {
            "type": "string"
          },
          "default": [],
          "scope": "resource",
          "description": "%config.scanRepositories%"
        },
        "git.showProgress": {
          "type": "boolean",
          "description": "%config.showProgress%",
          "default": true,
          "scope": "resource"
        },
        "git.rebaseWhenSync": {
          "type": "boolean",
          "scope": "resource",
          "default": false,
          "description": "%config.rebaseWhenSync%"
        },
        "git.fetchOnPull": {
          "type": "boolean",
          "scope": "resource",
          "default": false,
          "description": "%config.fetchOnPull%"
        },
        "git.pruneOnFetch": {
          "type": "boolean",
          "scope": "resource",
          "default": false,
          "description": "%config.pruneOnFetch%"
        },
        "git.pullTags": {
          "type": "boolean",
          "scope": "resource",
          "default": true,
          "description": "%config.pullTags%"
        },
        "git.autoStash": {
          "type": "boolean",
          "scope": "resource",
          "default": false,
          "description": "%config.autoStash%"
        },
        "git.allowForcePush": {
          "type": "boolean",
          "default": false,
          "description": "%config.allowForcePush%"
        },
        "git.useForcePushWithLease": {
          "type": "boolean",
          "default": true,
          "description": "%config.useForcePushWithLease%"
        },
        "git.confirmForcePush": {
          "type": "boolean",
          "default": true,
          "description": "%config.confirmForcePush%"
        },
        "git.allowNoVerifyCommit": {
          "type": "boolean",
          "default": false,
          "description": "%config.allowNoVerifyCommit%"
        },
        "git.confirmNoVerifyCommit": {
          "type": "boolean",
          "default": true,
          "description": "%config.confirmNoVerifyCommit%"
        },
        "git.openDiffOnClick": {
          "type": "boolean",
          "scope": "resource",
          "default": true,
          "description": "%config.openDiffOnClick%"
        },
        "git.supportCancellation": {
          "type": "boolean",
          "scope": "resource",
          "default": false,
          "description": "%config.supportCancellation%"
        },
        "git.branchSortOrder": {
          "type": "string",
          "enum": [
            "committerdate",
            "alphabetically"
          ],
          "default": "committerdate",
          "description": "%config.branchSortOrder%"
        },
        "git.untrackedChanges": {
          "type": "string",
          "enum": [
            "mixed",
            "separate",
            "hidden"
          ],
          "enumDescriptions": [
            "%config.untrackedChanges.mixed%",
            "%config.untrackedChanges.separate%",
            "%config.untrackedChanges.hidden%"
          ],
          "default": "mixed",
          "description": "%config.untrackedChanges%",
          "scope": "resource"
        },
        "git.showCommitInput": {
          "type": "boolean",
          "scope": "resource",
          "default": true,
          "description": "%config.showCommitInput%"
        },
        "git.terminalAuthentication": {
          "type": "boolean",
          "scope": "resource",
          "default": true,
          "description": "%config.terminalAuthentication%"
        },
        "git.githubAuthentication": {
          "deprecationMessage": "This setting is now deprecated, please use `github.gitAuthentication` instead."
        },
        "git.timeline.date": {
          "enum": [
            "committed",
            "authored"
          ],
          "enumDescriptions": [
            "%config.timeline.date.committed%",
            "%config.timeline.date.authored%"
          ],
          "default": "committed",
          "description": "%config.timeline.date%",
          "scope": "window"
        },
        "git.timeline.showAuthor": {
          "type": "boolean",
          "default": true,
          "description": "%config.timeline.showAuthor%",
          "scope": "window"
        }
      }
    },
    "colors": [
      {
        "id": "gitDecoration.addedResourceForeground",
        "description": "%colors.added%",
        "defaults": {
          "light": "#587c0c",
          "dark": "#81b88b",
          "highContrast": "#1b5225"
        }
      },
      {
        "id": "gitDecoration.modifiedResourceForeground",
        "description": "%colors.modified%",
        "defaults": {
          "light": "#895503",
          "dark": "#E2C08D",
          "highContrast": "#E2C08D"
        }
      },
      {
        "id": "gitDecoration.deletedResourceForeground",
        "description": "%colors.deleted%",
        "defaults": {
          "light": "#ad0707",
          "dark": "#c74e39",
          "highContrast": "#c74e39"
        }
      },
      {
        "id": "gitDecoration.untrackedResourceForeground",
        "description": "%colors.untracked%",
        "defaults": {
          "light": "#007100",
          "dark": "#73C991",
          "highContrast": "#73C991"
        }
      },
      {
        "id": "gitDecoration.ignoredResourceForeground",
        "description": "%colors.ignored%",
        "defaults": {
          "light": "#8E8E90",
          "dark": "#8C8C8C",
          "highContrast": "#A7A8A9"
        }
      },
      {
        "id": "gitDecoration.stageModifiedResourceForeground",
        "description": "%colors.stageModified%",
        "defaults": {
          "light": "#895503",
          "dark": "#E2C08D",
          "highContrast": "#E2C08D"
        }
      },
      {
        "id": "gitDecoration.stageDeletedResourceForeground",
        "description": "%colors.stageDeleted%",
        "defaults": {
          "light": "#ad0707",
          "dark": "#c74e39",
          "highContrast": "#c74e39"
        }
      },
      {
        "id": "gitDecoration.conflictingResourceForeground",
        "description": "%colors.conflict%",
        "defaults": {
          "light": "#6c6cc4",
          "dark": "#6c6cc4",
          "highContrast": "#6c6cc4"
        }
      },
      {
        "id": "gitDecoration.submoduleResourceForeground",
        "description": "%colors.submodule%",
        "defaults": {
          "light": "#1258a7",
          "dark": "#8db9e2",
          "highContrast": "#8db9e2"
        }
      }
    ],
    "languages": [
      {
        "id": "git-commit",
        "aliases": [
          "Git Commit Message",
          "git-commit"
        ],
        "filenames": [
          "COMMIT_EDITMSG",
          "MERGE_MSG"
        ],
        "configuration": "./languages/git-commit.language-configuration.json"
      },
      {
        "id": "git-rebase",
        "aliases": [
          "Git Rebase Message",
          "git-rebase"
        ],
        "filenames": [
          "git-rebase-todo"
        ],
        "configuration": "./languages/git-rebase.language-configuration.json"
      },
      {
        "id": "diff",
        "aliases": [
          "Diff",
          "diff"
        ],
        "extensions": [
          ".diff",
          ".patch",
          ".rej"
        ],
        "configuration": "./languages/diff.language-configuration.json"
      },
      {
        "id": "ignore",
        "aliases": [
          "Ignore",
          "ignore"
        ],
        "extensions": [
          ".gitignore_global",
          ".gitignore"
        ],
        "configuration": "./languages/ignore.language-configuration.json"
      }
    ],
    "grammars": [
      {
        "language": "git-commit",
        "scopeName": "text.git-commit",
        "path": "./syntaxes/git-commit.tmLanguage.json"
      },
      {
        "language": "git-rebase",
        "scopeName": "text.git-rebase",
        "path": "./syntaxes/git-rebase.tmLanguage.json"
      },
      {
        "language": "diff",
        "scopeName": "source.diff",
        "path": "./syntaxes/diff.tmLanguage.json"
      },
      {
        "language": "ignore",
        "scopeName": "source.ignore",
        "path": "./syntaxes/ignore.tmLanguage.json"
      }
    ],
    "configurationDefaults": {
      "[git-commit]": {
        "editor.rulers": [
          72
        ],
        "workbench.editor.restoreViewState": false
      },
      "[git-rebase]": {
        "workbench.editor.restoreViewState": false
      }
    },
    "viewsWelcome": [
      {
        "view": "scm",
        "contents": "%view.workbench.scm.disabled%",
        "when": "!config.git.enabled"
      },
      {
        "view": "scm",
        "contents": "%view.workbench.scm.missing%",
        "when": "config.git.enabled && git.missing"
      },
      {
        "view": "scm",
        "contents": "%view.workbench.scm.empty%",
        "when": "config.git.enabled && git.state == initialized && workbenchState == empty",
        "group": "2_open@1"
      },
      {
        "view": "scm",
        "contents": "%view.workbench.scm.folder%",
        "when": "config.git.enabled && git.state == initialized && workbenchState == folder",
        "group": "5_scm@1"
      },
      {
        "view": "scm",
        "contents": "%view.workbench.scm.workspace%",
        "when": "config.git.enabled && git.state == initialized && workbenchState == workspace && workspaceFolderCount != 0",
        "group": "5_scm@1"
      },
      {
        "view": "scm",
        "contents": "%view.workbench.scm.emptyWorkspace%",
        "when": "config.git.enabled && git.state == initialized && workbenchState == workspace && workspaceFolderCount == 0",
        "group": "2_open@1"
      },
      {
        "view": "explorer",
        "contents": "%view.workbench.cloneRepository%",
        "when": "config.git.enabled && git.state == initialized",
        "group": "5_scm@1"
      }
    ]
  },
  "dependencies": {
    "byline": "^5.0.0",
    "file-type": "^7.2.0",
    "iconv-lite-umd": "0.6.8",
    "jschardet": "2.2.1",
    "vscode-extension-telemetry": "0.1.1",
    "vscode-nls": "^4.0.0",
    "vscode-uri": "^2.0.0",
    "which": "^1.3.0"
  },
  "devDependencies": {
    "@types/byline": "4.2.31",
    "@types/file-type": "^5.2.1",
    "@types/mocha": "2.2.43",
    "@types/node": "^12.12.31",
    "@types/which": "^1.0.28",
    "mocha": "^3.2.0",
    "mocha-junit-reporter": "^1.23.3",
    "mocha-multi-reporters": "^1.1.7",
    "vscode": "^1.1.36"
  }
}<|MERGE_RESOLUTION|>--- conflicted
+++ resolved
@@ -1797,13 +1797,12 @@
           "description": "%config.enableStatusBarSync%",
           "scope": "resource"
         },
-<<<<<<< HEAD
         "git.pushTags": {
           "type": "boolean",
           "scope": "resource",
           "default": false,
           "description": "%config.pushTags%"
-=======
+        },
         "git.promptToSaveFilesBeforeStash": {
           "type": "string",
           "enum": [
@@ -1819,7 +1818,6 @@
           "scope": "resource",
           "default": "always",
           "description": "%config.promptToSaveFilesBeforeStash%"
->>>>>>> 7e5609af
         },
         "git.promptToSaveFilesBeforeCommit": {
           "type": "string",
