--- conflicted
+++ resolved
@@ -13,12 +13,7 @@
 	"command.previous": "Previous Conflict",
 	"command.compare": "Compare Current Conflict",
 	"config.title": "Merge Conflict",
-<<<<<<< HEAD
-	"config.codeLensEnabled": "Enable/disable merge conflict block CodeLens within editor",
-	"config.decoratorsEnabled": "Enable/disable merge conflict decorators within editor",
-	"config.autoNavigateNextConflictEnabled": "Enable/disable automatic navigation between merge conflicts within editor when resolving conflicts"
-=======
+	"config.autoNavigateNextConflictEnabled": "Whether to automatically navigate to the next merge conflict after resolving a merge conflict.",
 	"config.codeLensEnabled": "Create a Code Lens for merge conflict blocks within editor.",
 	"config.decoratorsEnabled": "Create decorators for merge conflict blocks within editor."
->>>>>>> f1461f74
 }